'''
Module of learners used to determine what parameters to try next given previous cost evaluations.

Each learner is created and controlled by a controller.
'''
from __future__ import absolute_import, division, print_function
__metaclass__ = type

import threading
import numpy as np
import random
import numpy.random as nr
import scipy.optimize as so
import logging
import datetime
import os
import mloop.utilities as mlu
import multiprocessing as mp

import sklearn.gaussian_process as skg
import sklearn.gaussian_process.kernels as skk
import sklearn.preprocessing as skp

from mloop import __version__
import mloop.neuralnet as mlnn
#Lazy import of scikit-learn and tensorflow

learner_thread_count = 0
default_learner_archive_filename = 'learner_archive'
default_learner_archive_file_type = 'txt'

class LearnerInterrupt(Exception):
    '''
    Exception that is raised when the learner is ended with the end flag or event.
    '''
    def __init__(self):
        '''
        Create LearnerInterrupt.
        '''
        super(LearnerInterrupt,self).__init__()


class Learner():
    '''
    Base class for all learners. Contains default boundaries and some useful functions that all learners use.

    The class that inherits from this class should also inherit from threading.Thread or multiprocessing.Process, depending if you need the learner to be a genuine parallel process or not.

    Keyword Args:
        num_params (Optional [int]): The number of parameters to be optimized. If None defaults to 1. Default None.
        min_boundary (Optional [array]): Array with minimum values allowed for each parameter. Note if certain values have no minimum value you can set them to -inf for example [-1, 2, float('-inf')] is a valid min_boundary. If None sets all the boundaries to '-1'. Default None.
        max_boundary (Optional [array]): Array with maximum values allowed for each parameter. Note if certain values have no maximum value you can set them to +inf for example [0, float('inf'),3,-12] is a valid max_boundary. If None sets all the boundaries to '1'. Default None.
        learner_archive_filename (Optional [string]): Name for python archive of the learners current state. If None, no archive is saved. Default None. But this is typically overloaded by the child class.
        learner_archive_file_type (Optional [string]):  File type for archive. Can be either 'txt' a human readable text file, 'pkl' a python dill file, 'mat' a matlab file or None if there is no archive. Default 'mat'.
        log_level (Optional [int]): Level for the learners logger. If None, set to warning. Default None.
        start_datetime (Optional [datetime]): Start date time, if None, is automatically generated.
        param_names (Optional [list of str]): A list of names of the parameters for use e.g. in plot legends. Number of elements must equal num_params. If None, each name will be set to an empty sting. Default None.

    Attributes:
        params_out_queue (queue): Queue for parameters created by learner.
        costs_in_queue (queue): Queue for costs to be used by learner.
        end_event (event): Event to trigger end of learner.
    '''

    def __init__(self,
                 num_params=None,
                 min_boundary=None,
                 max_boundary=None,
                 learner_archive_filename=default_learner_archive_filename,
                 learner_archive_file_type=default_learner_archive_file_type,
                 start_datetime=None,
                 param_names=None,
                 **kwargs):

        super(Learner,self).__init__()
<<<<<<< HEAD

        global learner_thread_count
        learner_thread_count += 1
        self.log = logging.getLogger(__name__ + '.' + str(learner_thread_count))

=======
        
        self._prepare_logger()
        
>>>>>>> 50f85195
        self.learner_wait=float(1)

        self.remaining_kwargs = kwargs

        self.params_out_queue = mp.Queue()
        self.costs_in_queue = mp.Queue()
        self.end_event = mp.Event()

        if num_params is None:
            self.log.warning('num_params not provided, setting to default value of 1.')
            self.num_params = 1
        else:
            self.num_params = int(num_params)
        if self.num_params <= 0:
            self.log.error('Number of parameters must be greater than zero:' + repr(self.num_params))
            raise ValueError
        if min_boundary is None:
            self.min_boundary = np.full((self.num_params,), -1.0)
        else:
            self.min_boundary = np.array(min_boundary, dtype=np.float)
        if self.min_boundary.shape != (self.num_params,):
            self.log.error('min_boundary array the wrong shape:' + repr(self.min_boundary.shape))
            raise ValueError
        if max_boundary is None:
            self.max_boundary = np.full((self.num_params,), 1.0)
        else:
            self.max_boundary = np.array(max_boundary, dtype=np.float)
        if self.max_boundary.shape != (self.num_params,):
            self.log.error('max_boundary array the wrong shape:' + self.min_boundary.shape)
            raise ValueError
        self.diff_boundary = self.max_boundary - self.min_boundary
        if not np.all(self.diff_boundary>0.0):
            self.log.error('All elements of max_boundary are not larger than min_boundary')
            raise ValueError
        if start_datetime is None:
            self.start_datetime = datetime.datetime.now()
        else:
            self.start_datetime = start_datetime
        if mlu.check_file_type_supported(learner_archive_file_type):
            self.learner_archive_file_type = learner_archive_file_type
        else:
            self.log.error('File in type is not supported:' + learner_archive_file_type)
            raise ValueError
        if learner_archive_filename is None:
            self.learner_archive_filename = None
        else:
            # Store self.learner_archive_filename without any path, but include
            # any path components in learner_archive_filename when constructing
            # the full path.
            learner_archive_filename = str(learner_archive_filename)
            self.learner_archive_filename = os.path.basename(learner_archive_filename)
            filename_suffix = mlu.generate_filename_suffix(
                self.learner_archive_file_type,
                file_datetime=self.start_datetime,
            )
            filename = learner_archive_filename + filename_suffix
            self.total_archive_filename = os.path.join(mlu.archive_foldername, filename)

            # Include any path info from learner_archive_filename when creating
            # directory for archive files.
            learner_archive_dir = os.path.dirname(self.total_archive_filename)
            self.learner_archive_dir = learner_archive_dir
            if not os.path.exists(learner_archive_dir):
                os.makedirs(learner_archive_dir)
        # Interpret/check param_names.
        if param_names is None:
            self.param_names = [''] * self.num_params
        else:
            self.param_names = param_names
        # Ensure that there are the correct number of entries.
        if len(self.param_names) != self.num_params:
            message = ('param_names has {n_names} elements but there are '
                       '{n_params} parameters.').format(
                           n_names=len(self.param_names),
                           n_params=self.num_params)
            self.log.error(message)
            raise ValueError(message)
        # Ensure that all of the entries are strings.
        self.param_names = [str(name) for name in self.param_names]

        self.archive_dict = {'mloop_version':__version__,
                             'archive_type':'learner',
                             'num_params':self.num_params,
                             'min_boundary':self.min_boundary,
                             'max_boundary':self.max_boundary,
                             'start_datetime':mlu.datetime_to_string(self.start_datetime),
                             'param_names':self.param_names}
<<<<<<< HEAD

        self.log.debug('Learner init completed.')

=======
        
        self.log.debug('Learner init completed.')   
        
    def _prepare_logger(self):
        '''
        Prepare the logger.
        
        If `self.log` already exists, then this method silently returns without
        changing anything.
        '''
        if not hasattr(self, 'log'):
            global learner_thread_count
            learner_thread_count += 1
            name = __name__ + '.' + str(learner_thread_count)
            self.log = logging.getLogger(name)
        
>>>>>>> 50f85195
    def check_num_params(self,param):
        '''
        Check the number of parameters is right.
        '''
        return param.shape == (self.num_params,)

    def check_in_boundary(self,param):
        '''
        Check given parameters are within stored boundaries.

        Args:
            param (array): array of parameters

        Returns:
            bool : True if the parameters are within boundaries, False otherwise.
        '''
        param = np.array(param)
        testbool = np.all(param >= self.min_boundary) and np.all(param <= self.max_boundary)
        return testbool

    def check_in_diff_boundary(self,param):
        '''
        Check given distances are less than the boundaries.

        Args:
            param (array): array of distances

        Returns:
            bool : True if the distances are smaller or equal to boundaries, False otherwise.
        '''
        param = np.array(param)
        testbool = np.all(param<=self.diff_boundary)
        return testbool

    def put_params_and_get_cost(self, params, **kwargs):
        '''
        Send parameters to queue and whatever additional keywords. Saves sent variables in appropriate storage arrays.

        Args:
            params (array) : array of values to be sent to file

        Returns:
            cost from the cost queue
        '''
        #self.log.debug('Learner params='+repr(params))
        if not self.check_num_params(params):
            self.log.error('Incorrect number of parameters sent to queue. Params' + repr(params))
            raise ValueError
        if not self.check_in_boundary(params):
            self.log.warning('Parameters sent to queue are not within boundaries. Params:' + repr(params))
        #self.log.debug('Learner puts params.')
        self.params_out_queue.put(params)
        #self.log.debug('Learner waiting for costs.')
        self.save_archive()
        while not self.end_event.is_set():
            try:
                cost = self.costs_in_queue.get(True, self.learner_wait)
            except mlu.empty_exception:
                continue
            else:
                break
        else:
            self.log.debug('Learner end signal received. Ending')
            raise LearnerInterrupt
        #self.log.debug('Learner cost='+repr(cost))
        return cost

    def save_archive(self):
        '''
        Save the archive associated with the learner class. Only occurs if the filename for the archive is not None. Saves with the format previously set.
        '''
        self.update_archive()
        if self.learner_archive_filename is not None:
            mlu.save_dict_to_file(self.archive_dict, self.total_archive_filename, self.learner_archive_file_type)

    def update_archive(self):
        '''
        Abstract method for update to the archive. To be implemented by child class.
        '''
        pass

    def _set_trust_region(self,trust_region):
        '''
        Sets trust region properties for learner that have this. Common function for learners with trust regions.

        Args:
            trust_region (float or array): Property defines the trust region.
        '''
        if trust_region is None:
            self.trust_region = float('nan')
            self.has_trust_region = False
        else:
            self.has_trust_region = True
            if isinstance(trust_region , float):
                if trust_region > 0 and trust_region < 1:
                    self.trust_region = trust_region * self.diff_boundary
                else:
                    self.log.error('Trust region, when a float, must be between 0 and 1: '+repr(trust_region))
                    raise ValueError
            else:
                self.trust_region = np.array(trust_region, dtype=float)

        if self.has_trust_region:
            if not self.check_num_params(self.trust_region):
                self.log.error('Shape of the trust_region does not match the number of parameters:' + repr(self.trust_region))
                raise ValueError
            if not np.all(self.trust_region>0):
                self.log.error('All trust_region values must be positive:' + repr(self.trust_region))
                raise ValueError
            if not self.check_in_diff_boundary(self.trust_region):
                self.log.error('The trust_region must be smaller than the range of the boundaries:' + repr(self.trust_region))
                raise ValueError

    def _shut_down(self):
        '''
        Shut down and perform one final save of learner.
        '''
        self.log.debug('Performing shut down of learner.')
        self.save_archive()


class RandomLearner(Learner, threading.Thread):
    '''
    Random learner. Simply generates new parameters randomly with a uniform distribution over the boundaries. Learner is perhaps a misnomer for this class.

    Args:
        **kwargs (Optional dict): Other values to be passed to Learner.

    Keyword Args:
        min_boundary (Optional [array]): If set to None, overrides default learner values and sets it to a set of value 0. Default None.
        max_boundary (Optional [array]): If set to None overides default learner values and sets it to an array of value 1. Default None.
        first_params (Optional [array]): The first parameters to test. If None will just randomly sample the initial condition.
        trust_region (Optional [float or array]): The trust region defines the maximum distance the learner will travel from the current best set of parameters. If None, the learner will search everywhere. If a float, this number must be between 0 and 1 and defines maximum distance the learner will venture as a percentage of the boundaries. If it is an array, it must have the same size as the number of parameters and the numbers define the maximum absolute distance that can be moved along each direction.
    '''

    def __init__(self,
                 trust_region=None,
                 first_params=None,
                 **kwargs):

        super(RandomLearner,self).__init__(**kwargs)

        if not np.all(self.diff_boundary>0.0):
            self.log.error('All elements of max_boundary are not larger than min_boundary')
            raise ValueError
        if ((np.all(np.isfinite(self.min_boundary))&np.all(np.isfinite(self.max_boundary)))==False):
            self.log.error('Minimum and/or maximum boundaries are NaN or inf. Must both be finite for random learner. Min boundary:' + repr(self.min_boundary) +'. Max boundary:' + repr(self.max_boundary))
            raise ValueError
        if first_params is None:
            self.first_params = None
        else:
            self.first_params = np.array(first_params, dtype=float)
            if not self.check_num_params(self.first_params):
                self.log.error('first_params has the wrong number of parameters:' + repr(self.first_params))
                raise ValueError
            if not self.check_in_boundary(self.first_params):
                self.log.error('first_params is not in the boundary:' + repr(self.first_params))
                raise ValueError

        self._set_trust_region(trust_region)

        self.archive_dict.update({'archive_type':'random_learner'})

        self.log.debug('Random learner init completed.')

    def run(self):
        '''
        Puts the next parameters on the queue which are randomly picked from a uniform distribution between the minimum and maximum boundaries when a cost is added to the cost queue.
        '''
        self.log.debug('Starting Random Learner')
        if self.first_params is None:
            next_params = self.min_boundary + nr.rand(self.num_params) * self.diff_boundary
        else:
            next_params = self.first_params
        while not self.end_event.is_set():
            try:
                centre_params = self.put_params_and_get_cost(next_params)
            except LearnerInterrupt:
                break
            else:
                if self.has_trust_region:
                    temp_min = np.maximum(self.min_boundary,centre_params - self.trust_region)
                    temp_max = np.minimum(self.max_boundary,centre_params + self.trust_region)
                    next_params = temp_min + nr.rand(self.num_params) * (temp_max - temp_min)
                else:
                    next_params =  self.min_boundary + nr.rand(self.num_params) * self.diff_boundary

        self._shut_down()
        self.log.debug('Ended Random Learner')

class NelderMeadLearner(Learner, threading.Thread):
    '''
    Nelder–Mead learner. Executes the Nelder–Mead learner algorithm and stores the needed simplex to estimate the next points.

    Args:
        params_out_queue (queue): Queue for parameters from controller.
        costs_in_queue (queue): Queue for costs for nelder learner. The queue should be populated with cost (float) corresponding to the last parameter sent from the Nelder–Mead Learner. Can be a float('inf') if it was a bad run.
        end_event (event): Event to trigger end of learner.

    Keyword Args:
        initial_simplex_corner (Optional [array]): Array for the initial set of parameters, which is the lowest corner of the initial simplex. If None the initial parameters are randomly sampled if the boundary conditions are provided, or all are set to 0 if boundary conditions are not provided.
        initial_simplex_displacements (Optional [array]): Array used to construct the initial simplex. Each array is the positive displacement of the parameters above the init_params. If None and there are no boundary conditions, all are set to 1. If None and there are boundary conditions assumes the initial conditions are scaled. Default None.
        initial_simplex_scale (Optional [float]): Creates a simplex using a the boundary conditions and the scaling factor provided. If None uses the init_simplex if provided. If None and init_simplex is not provided, but boundary conditions are is set to 0.5. Default None.

    Attributes:
        init_simplex_corner (array): Parameters for the corner of the initial simple used.
        init_simplex_disp (array): Parameters for the displacements about the simplex corner used to create the initial simple.
        simplex_params (array): Parameters of the current simplex
        simplex_costs (array): Costs associated with the parameters of the current simplex

    '''

    def __init__(self,
                 initial_simplex_corner=None,
                 initial_simplex_displacements=None,
                 initial_simplex_scale=None,
                 **kwargs):

        super(NelderMeadLearner,self).__init__(**kwargs)

        self.num_boundary_hits = 0
        self.rho = 1
        self.chi = 2
        self.psi = 0.5
        self.sigma = 0.5

        if initial_simplex_displacements is None and initial_simplex_scale is None:
            self.init_simplex_disp = self.diff_boundary * 0.6
            self.init_simplex_disp[self.init_simplex_disp==float('inf')] =  1
        elif initial_simplex_scale is not None:
            initial_simplex_scale = float(initial_simplex_scale)
            if initial_simplex_scale>1 or initial_simplex_scale<=0:
                self.log.error('initial_simplex_scale must be bigger than 0 and less than 1')
                raise ValueError
            self.init_simplex_disp = self.diff_boundary * initial_simplex_scale
        elif initial_simplex_displacements is not None:
            self.init_simplex_disp = np.array(initial_simplex_displacements, dtype=float)
        else:
            self.log.error('initial_simplex_displacements and initial_simplex_scale can not both be provided simultaneous.')

        if not self.check_num_params(self.init_simplex_disp):
            self.log.error('There is the wrong number of elements in the initial simplex displacement:' + repr(self.init_simplex_disp))
            raise ValueError
        if np.any(self.init_simplex_disp<0):
            self.log.error('initial simplex displacements generated from configuration must all be positive')
            raise ValueError
        if not self.check_in_diff_boundary(self.init_simplex_disp):
            self.log.error('Initial simplex displacements must be within boundaries. init_simplex_disp:'+ repr(self.init_simplex_disp) + '. diff_boundary:' +repr(self.diff_boundary))
            raise ValueError

        if initial_simplex_corner is None:
            diff_roll = (self.diff_boundary - self.init_simplex_disp) * nr.rand(self.num_params)
            diff_roll[diff_roll==float('+inf')]= 0
            self.init_simplex_corner = self.min_boundary
            self.init_simplex_corner[self.init_simplex_corner==float('-inf')]=0
            self.init_simplex_corner += diff_roll
        else:
            self.init_simplex_corner = np.array(initial_simplex_corner, dtype=float)

        if not self.check_num_params(self.init_simplex_corner):
            self.log.error('There is the wrong number of elements in the initial simplex corner:' + repr(self.init_simplex_corner))
        if not self.check_in_boundary(self.init_simplex_corner):
            self.log.error('Initial simplex corner outside of boundaries:' + repr(self.init_simplex_corner))
            raise ValueError

        if not np.all(np.isfinite(self.init_simplex_corner + self.init_simplex_disp)):
            self.log.error('Initial simplex corner and simplex are not finite numbers. init_simplex_corner:'+ repr(self.init_simplex_corner) + '. init_simplex_disp:' +repr(self.init_simplex_disp))
            raise ValueError
        if not self.check_in_boundary(self.init_simplex_corner + self.init_simplex_disp):
            self.log.error('Largest boundary of simplex not inside the boundaries:' + repr(self.init_simplex_corner + self.init_simplex_disp))
            raise ValueError

        self.simplex_params = np.zeros((self.num_params + 1, self.num_params), dtype=float)
        self.simplex_costs = np.zeros((self.num_params + 1,), dtype=float)

        self.archive_dict.update({'archive_type':'nelder_mead_learner',
                                  'initial_simplex_corner':self.init_simplex_corner,
                                  'initial_simplex_displacements':self.init_simplex_disp})

        self.log.debug('Nelder–Mead learner init completed.')

    def run(self):
        '''
        Runs Nelder–Mead algorithm to produce new parameters given costs, until end signal is given.
        '''

        self.log.info('Starting Nelder–Mead Learner')

        N = int(self.num_params)

        one2np1 = list(range(1, N + 1))

        self.simplex_params[0] = self.init_simplex_corner

        try:
            self.simplex_costs[0] = self.put_params_and_get_cost(self.init_simplex_corner)
        except ValueError:
            self.log.error('Outside of boundary on initial condition. THIS SHOULD NOT HAPPEN')
            raise
        except LearnerInterrupt:
            self.log.info('Ended Nelder–Mead before end of simplex')
            return

        for k in range(0, N):
            y = np.array(self.init_simplex_corner, copy=True)
            y[k] = y[k] + self.init_simplex_disp[k]
            self.simplex_params[k + 1] = y
            try:
                f = self.put_params_and_get_cost(y)
            except ValueError:
                self.log.error('Outside of boundary on initial condition. THIS SHOULD NOT HAPPEN')
                raise
            except LearnerInterrupt:
                self.log.info('Ended Nelder–Mead before end of simplex')
                return

            self.simplex_costs[k + 1] = f

        ind = np.argsort(self.simplex_costs)
        self.simplex_costs = np.take(self.simplex_costs, ind, 0)
        # sort so sim[0,:] has the lowest function value
        self.simplex_params = np.take(self.simplex_params, ind, 0)

        while not self.end_event.is_set():

            xbar = np.add.reduce(self.simplex_params[:-1], 0) / N
            xr = (1 +self.rho) * xbar -self.rho * self.simplex_params[-1]

            if self.check_in_boundary(xr):
                try:
                    fxr = self.put_params_and_get_cost(xr)
                except ValueError:
                    self.log.error('Outside of boundary on first reduce. THIS SHOULD NOT HAPPEN')
                    raise
                except LearnerInterrupt:
                    break
            else:
                #Hit boundary so set the cost to positive infinite to ensure reflection
                fxr = float('inf')
                self.num_boundary_hits+=1
                self.log.debug('Hit boundary (reflect): '+str(self.num_boundary_hits)+' times.')

            doshrink = 0

            if fxr < self.simplex_costs[0]:
                xe = (1 +self.rho *self.chi) * xbar -self.rho *self.chi * self.simplex_params[-1]

                if self.check_in_boundary(xe):
                    try:
                        fxe = self.put_params_and_get_cost(xe)
                    except ValueError:
                        self.log.error('Outside of boundary when it should not be. THIS SHOULD NOT HAPPEN')
                        raise
                    except LearnerInterrupt:
                        break
                else:
                    #Hit boundary so set the cost above maximum this ensures the algorithm does a contracting reflection
                    fxe = fxr+1.0
                    self.num_boundary_hits+=1
                    self.log.debug('Hit boundary (expand): '+str(self.num_boundary_hits)+' times.')

                if fxe < fxr:
                    self.simplex_params[-1] = xe
                    self.simplex_costs[-1] = fxe
                else:
                    self.simplex_params[-1] = xr
                    self.simplex_costs[-1] = fxr
            else:  # fsim[0] <= fxr
                if fxr < self.simplex_costs[-2]:
                    self.simplex_params[-1] = xr
                    self.simplex_costs[-1] = fxr
                else:  # fxr >= fsim[-2]
                    # Perform contraction
                    if fxr < self.simplex_costs[-1]:
                        xc = (1 +self.psi *self.rho) * xbar -self.psi *self.rho * self.simplex_params[-1]
                        try:
                            fxc = self.put_params_and_get_cost(xc)
                        except ValueError:
                            self.log.error('Outside of boundary on contraction: THIS SHOULD NOT HAPPEN')
                            raise
                        except LearnerInterrupt:
                            break
                        if fxc <= fxr:
                            self.simplex_params[-1] = xc
                            self.simplex_costs[-1] = fxc
                        else:
                            doshrink = 1
                    else:
                        # Perform an inside contraction
                        xcc = (1 -self.psi) * xbar +self.psi * self.simplex_params[-1]
                        try:
                            fxcc = self.put_params_and_get_cost(xcc)
                        except ValueError:
                            self.log.error('Outside of boundary on inside contraction: THIS SHOULD NOT HAPPEN')
                            raise
                        except LearnerInterrupt:
                            break
                        if fxcc < self.simplex_costs[-1]:
                            self.simplex_params[-1] = xcc
                            self.simplex_costs[-1] = fxcc
                        else:
                            doshrink = 1
                    if doshrink:
                        for j in one2np1:
                            self.simplex_params[j] = self.simplex_params[0] +self.sigma * (self.simplex_params[j] - self.simplex_params[0])
                            try:
                                self.simplex_costs[j] = self.put_params_and_get_cost(self.simplex_params[j])
                            except ValueError:
                                self.log.error('Outside of boundary on shrink contraction: THIS SHOULD NOT HAPPEN')
                                raise
                            except LearnerInterrupt:
                                break

            ind = np.argsort(self.simplex_costs)
            self.simplex_params = np.take(self.simplex_params, ind, 0)
            self.simplex_costs = np.take(self.simplex_costs, ind, 0)

        self._shut_down()
        self.log.info('Ended Nelder–Mead')

    def update_archive(self):
        '''
        Update the archive.
        '''
        self.archive_dict.update({'simplex_parameters':self.simplex_params,
                                  'simplex_costs':self.simplex_costs})

class DifferentialEvolutionLearner(Learner, threading.Thread):
    '''
    Adaption of the differential evolution algorithm in scipy.

    Args:
        params_out_queue (queue): Queue for parameters sent to controller.
        costs_in_queue (queue): Queue for costs for gaussian process. This must be tuple
        end_event (event): Event to trigger end of learner.

    Keyword Args:
        first_params (Optional [array]): The first parameters to test. If None will just randomly sample the initial condition. Default None.
        trust_region (Optional [float or array]): The trust region defines the maximum distance the learner will travel from the current best set of parameters. If None, the learner will search everywhere. If a float, this number must be between 0 and 1 and defines maximum distance the learner will venture as a percentage of the boundaries. If it is an array, it must have the same size as the number of parameters and the numbers define the maximum absolute distance that can be moved along each direction.
        evolution_strategy (Optional [string]): the differential evolution strategy to use, options are 'best1', 'best2', 'rand1' and 'rand2'. The default is 'best1'.
        population_size (Optional [int]): multiplier proportional to the number of parameters in a generation. The generation population is set to population_size * parameter_num. Default 15.
        mutation_scale (Optional [tuple]): The mutation scale when picking new points. Otherwise known as differential weight. When provided as a tuple (min,max) a mutation constant is picked randomly in the interval. Default (0.5,1.0).
        cross_over_probability (Optional [float]): The recombination constand or crossover probability, the probability a new points will be added to the population.
        restart_tolerance (Optional [float]): when the current population have a spread less than the initial tolerance, namely stdev(curr_pop) < restart_tolerance stdev(init_pop), it is likely the population is now in a minima, and so the search is started again.

    Attributes:
        has_trust_region (bool): Whether the learner has a trust region.
        num_population_members (int): The number of parameters in a generation.
        params_generations (list): History of the parameters generations. A list of all the parameters in the population, for each generation created.
        costs_generations (list): History of the costs generations. A list of all the costs in the population, for each generation created.
        init_std (float): The initial standard deviation in costs of the population. Calculated after sampling (or resampling) the initial population.
        curr_std (float): The current standard deviation in costs of the population. Calculated after sampling each generation.
    '''

    def __init__(self,
                 first_params = None,
                 trust_region = None,
                 evolution_strategy='best1',
                 population_size=15,
                 mutation_scale=(0.5, 1),
                 cross_over_probability=0.7,
                 restart_tolerance=0.01,
                 **kwargs):

        super(DifferentialEvolutionLearner,self).__init__(**kwargs)

        if first_params is None:
            self.first_params = float('nan')
        else:
            self.first_params = np.array(first_params, dtype=float)
            if not self.check_num_params(self.first_params):
                self.log.error('first_params has the wrong number of parameters:' + repr(self.first_params))
                raise ValueError
            if not self.check_in_boundary(self.first_params):
                self.log.error('first_params is not in the boundary:' + repr(self.first_params))
                raise ValueError

        self._set_trust_region(trust_region)

        if evolution_strategy == 'best1':
            self.mutation_func = self._best1
        elif evolution_strategy == 'best2':
            self.mutation_func = self._best2
        elif evolution_strategy == 'rand1':
            self.mutation_func = self._rand1
        elif evolution_strategy == 'rand2':
            self.mutation_func = self._rand2
        else:
            self.log.error('Please select a valid mutation strategy')
            raise ValueError

        self.evolution_strategy = evolution_strategy
        self.restart_tolerance = restart_tolerance

        if len(mutation_scale) == 2 and (np.any(np.array(mutation_scale) <= 2) or np.any(np.array(mutation_scale) > 0)):
            self.mutation_scale = mutation_scale
        else:
            self.log.error('Mutation scale must be a tuple with (min,max) between 0 and 2. mutation_scale:' + repr(mutation_scale))
            raise ValueError

        if cross_over_probability <= 1 and cross_over_probability >= 0:
            self.cross_over_probability = cross_over_probability
        else:
            self.log.error('Cross over probability must be between 0 and 1. cross_over_probability:' + repr(cross_over_probability))

        if population_size >= 5:
            self.population_size = population_size
        else:
            self.log.error('Population size must be greater or equal to 5:' + repr(population_size))

        self.num_population_members = self.population_size * self.num_params

        self.first_sample = True

        self.params_generations = []
        self.costs_generations = []
        self.generation_count = 0

        self.min_index = 0
        self.init_std = 0
        self.curr_std = 0

        self.archive_dict.update({'archive_type':'differential_evolution',
                                  'evolution_strategy':self.evolution_strategy,
                                  'mutation_scale':self.mutation_scale,
                                  'cross_over_probability':self.cross_over_probability,
                                  'population_size':self.population_size,
                                  'num_population_members':self.num_population_members,
                                  'restart_tolerance':self.restart_tolerance,
                                  'first_params':self.first_params,
                                  'has_trust_region':self.has_trust_region,
                                  'trust_region':self.trust_region})


    def run(self):
        '''
        Runs the Differential Evolution Learner.
        '''
        try:

            self.generate_population()

            while not self.end_event.is_set():

                self.next_generation()

                if self.curr_std < self.restart_tolerance * self.init_std:
                    self.generate_population()

        except LearnerInterrupt:
            return

    def save_generation(self):
        '''
        Save history of generations.
        '''
        self.params_generations.append(np.copy(self.population))
        self.costs_generations.append(np.copy(self.population_costs))
        self.generation_count += 1

    def generate_population(self):
        '''
        Sample a new random set of variables
        '''

        self.population = []
        self.population_costs = []
        self.min_index = 0

        if np.all(np.isfinite(self.first_params)) and self.first_sample:
            curr_params = self.first_params
            self.first_sample = False
        else:
            curr_params = self.min_boundary + nr.rand(self.num_params) * self.diff_boundary

        curr_cost = self.put_params_and_get_cost(curr_params)

        self.population.append(curr_params)
        self.population_costs.append(curr_cost)

        for index in range(1, self.num_population_members):

            if self.has_trust_region:
                temp_min = np.maximum(self.min_boundary,self.population[self.min_index] - self.trust_region)
                temp_max = np.minimum(self.max_boundary,self.population[self.min_index] + self.trust_region)
                curr_params = temp_min + nr.rand(self.num_params) * (temp_max - temp_min)
            else:
                curr_params = self.min_boundary + nr.rand(self.num_params) * self.diff_boundary

            curr_cost = self.put_params_and_get_cost(curr_params)

            self.population.append(curr_params)
            self.population_costs.append(curr_cost)

            if curr_cost < self.population_costs[self.min_index]:
                self.min_index = index

        self.population = np.array(self.population)
        self.population_costs = np.array(self.population_costs)

        self.init_std = np.std(self.population_costs)
        self.curr_std = self.init_std

        self.save_generation()

    def next_generation(self):
        '''
        Evolve the population by a single generation
        '''

        self.curr_scale = nr.uniform(self.mutation_scale[0], self.mutation_scale[1])

        for index in range(self.num_population_members):

            curr_params = self.mutate(index)

            curr_cost = self.put_params_and_get_cost(curr_params)

            if curr_cost < self.population_costs[index]:
                self.population[index] = curr_params
                self.population_costs[index] = curr_cost

                if curr_cost < self.population_costs[self.min_index]:
                    self.min_index = index

        self.curr_std = np.std(self.population_costs)

        self.save_generation()

    def mutate(self, index):
        '''
        Mutate the parameters at index.

        Args:
            index (int): Index of the point to be mutated.
        '''

        fill_point = nr.randint(0, self.num_params)
        candidate_params = self.mutation_func(index)
        crossovers = nr.rand(self.num_params) < self.cross_over_probability
        crossovers[fill_point] = True
        mutated_params = np.where(crossovers, candidate_params, self.population[index])

        if self.has_trust_region:
            temp_min = np.maximum(self.min_boundary,self.population[self.min_index] - self.trust_region)
            temp_max = np.minimum(self.max_boundary,self.population[self.min_index] + self.trust_region)
            rand_params = temp_min + nr.rand(self.num_params) * (temp_max - temp_min)
        else:
            rand_params = self.min_boundary + nr.rand(self.num_params) * self.diff_boundary

        projected_params = np.where(np.logical_or(mutated_params < self.min_boundary, mutated_params > self.max_boundary), rand_params, mutated_params)

        return projected_params

    def _best1(self, index):
        '''
        Use best parameters and two others to generate mutation.

        Args:
            index (int): Index of member to mutate.
        '''
        r0, r1 = self.random_index_sample(index, 2)
        return (self.population[self.min_index] + self.curr_scale *(self.population[r0] - self.population[r1]))

    def _rand1(self, index):
        '''
        Use three random parameters to generate mutation.

        Args:
            index (int): Index of member to mutate.
        '''
        r0, r1, r2 = self.random_index_sample(index, 3)
        return (self.population[r0] + self.curr_scale * (self.population[r1] - self.population[r2]))

    def _best2(self, index):
        '''
        Use best parameters and four others to generate mutation.

        Args:
            index (int): Index of member to mutate.
        '''
        r0, r1, r2, r3 = self.random_index_sample(index, 4)
        return self.population[self.min_index] + self.curr_scale * (self.population[r0] + self.population[r1] - self.population[r2] - self.population[r3])

    def _rand2(self, index):
        '''
        Use five random parameters to generate mutation.

        Args:
            index (int): Index of member to mutate.
        '''
        r0, r1, r2, r3, r4 = self.random_index_sample(index, 5)
        return self.population[r0] + self.curr_scale * (self.population[r1] + self.population[r2] - self.population[r3] - self.population[r4])

    def random_index_sample(self, index, num_picks):
        '''
        Randomly select a num_picks of indexes, without index.

        Args:
            index(int): The index that is not included
            num_picks(int): The number of picks.
        '''
        rand_indexes = list(range(self.num_population_members))
        rand_indexes.remove(index)
        return random.sample(rand_indexes, num_picks)

    def update_archive(self):
        '''
        Update the archive.
        '''
        self.archive_dict.update({'params_generations':self.params_generations,
                                  'costs_generations':self.costs_generations,
                                  'population':self.population,
                                  'population_costs':self.population_costs,
                                  'init_std':self.init_std,
                                  'curr_std':self.curr_std,
                                  'generation_count':self.generation_count})


class MachineLearner(Learner):
    '''
    A parent class for more specific machine learer classes.
    
    This class is not intended to be used directly.

    Keyword Args:
        trust_region (Optional [float or array]): The trust region defines the
            maximum distance the learner will travel from the current best set
            of parameters. If None, the learner will search everywhere. If a
            float, this number must be between 0 and 1 and defines maximum
            distance the learner will venture as a percentage of the boundaries.
            If it is an array, it must have the same size as the number of
            parameters and the numbers define the maximum absolute distance that
            can be moved along each direction. 
        default_bad_cost (Optional [float]): If a run is reported as bad and
            `default_bad_cost` is provided, the cost for the bad run is set to
            this default value. If `default_bad_cost` is `None`, then the worst
            cost received is set to all the bad runs. Default `None`.
        default_bad_uncertainty (Optional [float]): If a run is reported as bad
            and `default_bad_uncertainty` is provided, the uncertainty for the
            bad run is set to this default value. If `default_bad_uncertainty`
            is `None`, then the uncertainty is set to a tenth of the best to
            `worst cost range. Default `None`.
        minimum_uncertainty (Optional [float]): The minimum uncertainty
            associated with provided costs. Must be above zero to avoid fitting
            errors. Default `1e-8`.
        predict_global_minima_at_end (Optional [bool]): If `True` finds the
            global minima when the learner is ended. Does not if `False`.
            Default `True`.
        training_filename (Optional [str]): The name of a learner archive from a
            previous optimization from which to extract past results for use in
            the current optimization. If `None`, no past results will be used.
            Default `None`. 
        training_file_type (Optional [str]): File type of the training archive.
            Can be `'txt'`, `'pkl'`, `'mat'`, or `None`. If set to `None`, then
            the file type will be determined automatically. This argument has no
            effect if `training_filename` is set to `None`. Default `None`. 

    Attributes:
        all_params (array): Array containing all parameters sent to learner.
        all_costs (array): Array containing all costs sent to learner.
        all_uncers (array): Array containing all uncertainties sent to learner.
        scaled_costs (array): Array contaning all the costs scaled to have zero mean and a standard deviation of 1. Needed for training the learner. 
        bad_run_indexs (list): list of indexes to all runs that were marked as bad.
        best_cost (float): Minimum received cost, updated during execution.
        best_params (array): Parameters of best run. (reference to element in params array).
        best_index (int): index of the best cost and params. 
        worst_cost (float): Maximum received cost, updated during execution.
        worst_index (int): index to run with worst cost.
        cost_range (float): Difference between worst_cost and best_cost
        params_count (int): Counter for the number of parameters asked to be evaluated by the learner.  
        has_trust_region (bool): Whether the learner has a trust region. 
    '''
    
    def __init__(self,
                 trust_region=None,
                 default_bad_cost = None,
                 default_bad_uncertainty = None,
                 minimum_uncertainty = 1e-8,
                 predict_global_minima_at_end = True,
                 training_filename=None,
                 training_file_type=None,
                 **kwargs):
        # Prepare logger now so that logging can be done before calling parent's
        # __init__() method.
        self._prepare_logger()

        if training_filename is not None:
            # Automatically determine gp_training_file_type if necessary.
            training_filename = str(training_filename)
            if training_file_type is None:
                training_file_type = mlu.get_file_type(training_filename)
            training_file_type = str(training_file_type)
            if not mlu.check_file_type_supported(training_file_type):
                msg = 'Training file type not supported: ' + repr(training_file_type)
                self.log.error(msg)
                raise ValueError(msg)
            self.training_file_dir = os.path.dirname(training_filename)

            # Get the training dictionary.
            self.training_dict = mlu.get_dict_from_file(training_filename, training_file_type)

            # Ensure the archive is of the correct type.
            if self.training_dict['archive_type'] != self._ARCHIVE_TYPE:
                msg = ("Training archive must have "
                       "'archive_type'='{correct_type}' but has "
                       "'archive_type'='{actual_type}'.").format(
                           correct_type=self._ARCHIVE_TYPE,
                           actual_type=self.training_dict['archive_type'],
                       )
                self.log.error(msg)
                raise NotImplementedError(msg)

            # Basic optimization settings that get passed to parent.
            num_params = int(self.training_dict['num_params'])
            kwargs['num_params'] = self._reconcile_kwarg_and_training_val(
                kwargs,
                'num_params',
                num_params,
            )
            min_boundary = mlu.safe_cast_to_array(self.training_dict['min_boundary'])
            kwargs['min_boundary'] = self._reconcile_kwarg_and_training_val(
                kwargs,
                'min_boundary',
                min_boundary,
            )
            max_boundary = mlu.safe_cast_to_array(self.training_dict['max_boundary'])
            kwargs['max_boundary'] = self._reconcile_kwarg_and_training_val(
                kwargs,
                'max_boundary',
                max_boundary,
            )
            param_names = mlu._param_names_from_file_dict(self.training_dict)
            kwargs['param_names'] = self._reconcile_kwarg_and_training_val(
                kwargs,
                'param_names',
                param_names,
            )

            #Counters
            self.costs_count = int(self.training_dict['costs_count'])
            self.params_count = int(self.training_dict['params_count'])

            #Data from previous experiment
            self.all_params = np.array(self.training_dict['all_params'], dtype=float)
            self.all_costs = mlu.safe_cast_to_array(self.training_dict['all_costs'])
            self.all_uncers = mlu.safe_cast_to_array(self.training_dict['all_uncers'])
            self.bad_run_indexs = mlu.safe_cast_to_list(self.training_dict['bad_run_indexs'])            

            #Derived properties
            self.best_cost = float(self.training_dict['best_cost'])
            self.best_params = mlu.safe_cast_to_array(self.training_dict['best_params'])
            self.best_index = int(self.training_dict['best_index'])
            self.worst_cost = float(self.training_dict['worst_cost'])
            self.worst_index = int(self.training_dict['worst_index'])
            self.cost_range = float(self.training_dict['cost_range'])
            try:
                self.predicted_best_parameters = mlu.safe_cast_to_array(self.training_dict['predicted_best_parameters'])
                self.predicted_best_cost = float(self.training_dict['predicted_best_cost'])
                self.predicted_best_uncertainty = float(self.training_dict['predicted_best_uncertainty'])
                self.has_global_minima = True
            except KeyError:
                self.has_global_minima = False
            super(MachineLearner, self).__init__(**kwargs)
        else:
            #Storage variables, archived
            self.all_params = np.array([], dtype=float)
            self.all_costs = np.array([], dtype=float)
            self.all_uncers = np.array([], dtype=float)
            self.bad_run_indexs = []
            self.best_cost = float('inf')
            self.best_params = float('nan')
            self.best_index = 0
            self.worst_cost = float('-inf')
            self.worst_index = 0
            self.cost_range = float('inf')
            self.costs_count = 0
            self.params_count = 0
            self.has_global_minima = False

            super(MachineLearner, self).__init__(**kwargs)

        # Multiprocessor controls
        self.new_params_event = mp.Event()

        # Storage variables and counters
        self.search_params = []
        self.scaled_costs = None

        # Constants, limits and tolerances
        self.search_precision = 1.0e-6
        self.parameter_searches = max(10, self.num_params)
        self.bad_uncer_frac = 0.1 # Fraction of cost range to set a bad run uncertainty 

        # Optional user set variables
        self._set_trust_region(trust_region)
        self.predict_global_minima_at_end = bool(predict_global_minima_at_end)
        self.minimum_uncertainty = float(minimum_uncertainty)
        if default_bad_cost is not None:
            self.default_bad_cost = float(default_bad_cost)
        else:
            self.default_bad_cost = None
        if default_bad_uncertainty is not None:
            self.default_bad_uncertainty = float(default_bad_uncertainty)
        else:
            self.default_bad_uncertainty = None
        if (self.default_bad_cost is None) and (self.default_bad_uncertainty is None):
            self.bad_defaults_set = False
        elif (self.default_bad_cost is not None) and (self.default_bad_uncertainty is not None):
            self.bad_defaults_set = True
        else:
            self.log.error('Both the default cost and uncertainty must be set for a bad run or they must both be set to None.')
            raise ValueError
        if self.minimum_uncertainty <= 0:
            self.log.error('Minimum uncertainty must be larger than zero for the learner.')
            raise ValueError

        #Search bounds
        self.search_min = self.min_boundary
        self.search_max = self.max_boundary
        self.search_diff = self.search_max - self.search_min
        self.search_region = list(zip(self.search_min, self.search_max))

    def _reconcile_kwarg_and_training_val(self, kwargs_, name, training_value):
        '''Utility function for comparing values from kwargs to training values.

        When a training archive is specified there can be two values specified
        for some parameters; one from user's config/kwargs and one from the
        training archive. This function compares the values. If the values are
        the same then the value is returned, and if they are different a
        `ValueError` is raised. Care is taken not to raise that error though if
        one of the values is `None` since that can mean that a value wasn't
        specified. In that case the other value is returned, or `None` is
        returned if they are both `None`.

        Args:
            kwargs_ ([dict]): The dictionary of keyword arguments passed to
                `__init__()`.
            name ([str]): The name of the parameter.
            training_value ([any]): The value for the parameter in the training
                archive.

        Raises:
            ValueError: A `ValueError` is raised if the value of the parameter
                in the keyword arguments doesn't match the value from the
                training archive.

        Returns:
            [any]: The value for the parameter, taken from either `kwargs_` or
                `training_value`, or both if they are the same.
        '''
        if kwargs_.get(name) is None:
            # No non-default value provided in kwargs_, so use the training
            # value.
            return training_value
        elif training_value is None:
            # Have a non-default value in kwargs_ but training_value is None, so
            # use the value from kwargs_.
            return kwargs_[name]
        else:
            # In this case both kwargs_ and and training_value are non-default.
            # If they are the same, then return their common value. If they are
            # different raise an error to alert the user.
            if isinstance(kwargs_[name], np.ndarray) or isinstance(training_value, np.ndarray):
                same = np.array_equal(kwargs_[name], training_value)
            else:
                same = (kwargs_[name] == training_value)
            if same:
                return training_value
            else:
                msg = ("Value passed for {name} ({kwargs_val}) does not match "
                       "value in training archive ({training_value}).").format(
                           name=name,
                           kwargs_val=kwargs_[name],
                           training_value=training_value,
                       )
                self.log.error(msg)
                raise ValueError(msg)


class GaussianProcessLearner(MachineLearner, mp.Process):
    '''
    Gaussian process learner. Generates new parameters based on a gaussian process fitted to all previous data.

    Args:
        params_out_queue (queue): Queue for parameters sent to controller.
        costs_in_queue (queue): Queue for costs for gaussian process. This must be tuple
        end_event (event): Event to trigger end of learner.

    Keyword Args:
        length_scale (Optional [array]): The initial guess for length scale(s) of the gaussian process. The array can either of size one or the number of parameters or None. If it is size one, it is assumed all the correlation lengths are the same. If it is the number of the parameters then all the parameters have their own independent length scale. If it is None, it is assumed all the length scales should be independent and they are all given an initial value of 1. Default None.
        length_scale_bounds (Optional [array]): The limits on the fitted length scale values, specified as a single pair of numbers e.g. [min, max], or a list of pairs of numbers, e.g. [[min_0, max_0], ..., [min_N, max_N]]. This only has an effect if update_hyperparameters is set to True. If one pair is provided, the same limits will be used for all length scales. Alternatively one pair of [min, max] can be provided for each length scale. For example, possible valid values include [1e-5, 1e5] and [[1e-2, 1e2], [5, 5], [1.6e-4, 1e3]] for optimizations with three parameters. If set to None, the value [1e-5, 1e5] will be used. Default None.
<<<<<<< HEAD
        cost_has_noise (Optional [bool]): If true the learner assumes there is common additive white noise that corrupts the costs provided. This noise is assumed to be on top of the uncertainty in the costs (if it is provided). If false, it is assumed that there is no noise in the cost (or if uncertainties are provided no extra noise beyond the uncertainty). Default True.
        noise_level (Optional [float]): The initial guess for the noise level (variance, not standard deviation) in the costs, is only used if cost_has_noise is true. If None, it will be set to the variance of the training data costs. Default None.
        noise_level_bounds (Optional [array]): The limits on the fitted noise_level values, specified as a single pair of numbers [min, max]. This only has an effect if update_hyperparameters and cost_has_noise are both set to True. If set to None, the value [1e-5 * var, 1e5 * var] will be used where var is the variance of the training data costs. Default None.
        update_hyperparameters (Optional [bool]): Whether the length scales and noise estimate should be updated when new data is provided. Is set to true by default.
        trust_region (Optional [float or array]): The trust region defines the maximum distance the learner will travel from the current best set of parameters. If None, the learner will search everywhere. If a float, this number must be between 0 and 1 and defines maximum distance the learner will venture as a percentage of the boundaries. If it is an array, it must have the same size as the number of parameters and the numbers define the maximum absolute distance that can be moved along each direction.
=======
        update_hyperparameters (Optional [bool]): Whether the length scales and noise estimate should be updated when new data is provided. Is set to true by default.
        cost_has_noise (Optional [bool]): If true the learner assumes there is common additive white noise that corrupts the costs provided. This noise is assumed to be on top of the uncertainty in the costs (if it is provided). If false, it is assumed that there is no noise in the cost (or if uncertainties are provided no extra noise beyond the uncertainty). Default True. 
        noise_level (Optional [float]): The initial guess for the noise level (variance, not standard deviation) in the costs, is only used if cost_has_noise is true. If None, it will be set to the variance of the training data costs. Default None.
        noise_level_bounds (Optional [array]): The limits on the fitted noise_level values, specified as a single pair of numbers [min, max]. This only has an effect if update_hyperparameters and cost_has_noise are both set to True. If set to None, the value [1e-5 * var, 1e5 * var] will be used where var is the variance of the training data costs. Default None.
        gp_training_filename (Optional [str]): The name of a learner archive from a previous optimization from which to extract past results for use in the current optimization. If `None`, no past results will be used. Default `None`. 
        gp_training_file_type (Optional [str]): File type of the training
            archive. Can be `'txt'`, `'pkl'`, `'mat'`, or `None`. If set to
            `None`, then the file type will be determined automatically. This
            argument has no effect if `gp_training_filename` is set to `None`.
            Default `None`.
        gp_training_override_kwargs (Optional [bool]): Sets whether to use the
            values in the training file or the values in the keyword arguments
            to set the learner's options, e.g. `cost_has_noise`. If set to
            `True` then the values in the training file will be used. If set to
            `False` then the values specified by the keyword arguments will be
            used. This argument has no effect if `gp_training_filename` is set
            to `None`. Default `False`.
        trust_region (Optional [float or array]): The trust region defines the
            maximum distance the learner will travel from the current best set
            of parameters. If None, the learner will search everywhere. If a
            float, this number must be between `0` and `1` and defines maximum
            distance the learner will venture as a percentage of the boundaries.
            If it is an array, it must have the same size as the number of
            parameters and the numbers define the maximum absolute distance that
            can be moved along each direction. 
>>>>>>> 50f85195
        default_bad_cost (Optional [float]): If a run is reported as bad and default_bad_cost is provided, the cost for the bad run is set to this default value. If default_bad_cost is None, then the worst cost received is set to all the bad runs. Default None.
        default_bad_uncertainty (Optional [float]): If a run is reported as bad and default_bad_uncertainty is provided, the uncertainty for the bad run is set to this default value. If default_bad_uncertainty is None, then the uncertainty is set to a tenth of the best to worst cost range. Default None.
        minimum_uncertainty (Optional [float]): The minimum uncertainty associated with provided costs. Must be above zero to avoid fitting errors. Default 1e-8.
        predict_global_minima_at_end (Optional [bool]): If True finds the global minima when the learner is ended. Does not if False. Default True.

    Attributes:
        all_params (array): Array containing all parameters sent to learner.
        all_costs (array): Array containing all costs sent to learner.
        all_uncers (array): Array containing all uncertainties sent to learner.
        scaled_costs (array): Array contaning all the costs scaled to have zero mean and a standard deviation of 1. Needed for training the gaussian process.
        bad_run_indexs (list): list of indexes to all runs that were marked as bad.
        best_cost (float): Minimum received cost, updated during execution.
        best_params (array): Parameters of best run. (reference to element in params array).
        best_index (int): index of the best cost and params.
        worst_cost (float): Maximum received cost, updated during execution.
        worst_index (int): index to run with worst cost.
        cost_range (float): Difference between worst_cost and best_cost
        generation_num (int): Number of sets of parameters to generate each generation. Set to 5.
        length_scale_history (list): List of length scales found after each fit.
        noise_level_history (list): List of noise levels found after each fit.
        fit_count (int): Counter for the number of times the gaussian process has been fit.
        cost_count (int): Counter for the number of costs, parameters and uncertainties added to learner.
        params_count (int): Counter for the number of parameters asked to be evaluated by the learner.
        gaussian_process (GaussianProcessRegressor): Gaussian process that is fitted to data and used to make predictions
<<<<<<< HEAD
        cost_scaler (StandardScaler): Scaler used to normalize the provided costs.
        has_trust_region (bool): Whether the learner has a trust region.
    '''

    def __init__(self,
=======
        cost_scaler (StandardScaler): Scaler used to normalize the provided costs. 
        has_trust_region (bool): Whether the learner has a trust region. 
    ''' 
    _ARCHIVE_TYPE = 'gaussian_process_learner'
    
    def __init__(self, 
>>>>>>> 50f85195
                 length_scale = None,
                 length_scale_bounds=None,
                 update_hyperparameters = True,
                 cost_has_noise=True,
                 noise_level=None,
                 noise_level_bounds=None,
                 gp_training_filename =None,
                 gp_training_file_type = None,
                 gp_training_override_kwargs=False,
                 **kwargs):

        if gp_training_filename is not None:
<<<<<<< HEAD

            gp_training_filename = str(gp_training_filename)
            # Automatically determine gp_training_file_type if necessary.
            if gp_training_file_type is None:
                gp_training_file_type = mlu.get_file_type(gp_training_filename)
            gp_training_file_type = str(gp_training_file_type)
            if not mlu.check_file_type_supported(gp_training_file_type):
                self.log.error('GP training file type not supported' + repr(gp_training_file_type))

            self.training_dict = mlu.get_dict_from_file(gp_training_filename, gp_training_file_type)

            #Basic optimization settings
            num_params = int(self.training_dict['num_params'])
            min_boundary = mlu.safe_cast_to_array(self.training_dict['min_boundary'])
            max_boundary = mlu.safe_cast_to_array(self.training_dict['max_boundary'])
            param_names = mlu._param_names_from_file_dict(self.training_dict)
=======
            super(GaussianProcessLearner,self).__init__(
                training_filename=gp_training_filename,
                training_file_type=gp_training_file_type,
                **kwargs
            )
>>>>>>> 50f85195

            #Configuration of the learner
            if gp_training_override_kwargs:
                cost_has_noise = bool(self.training_dict['cost_has_noise'])
                length_scale = mlu.safe_cast_to_array(self.training_dict['length_scale'])
                noise_level = float(self.training_dict['noise_level'])
                # Try to extract options not present in archives from M-LOOP <= 3.1.1
                if 'length_scale_bounds' in self.training_dict:
                    length_scale_bounds = mlu.safe_cast_to_array(self.training_dict['length_scale_bounds'])
                if 'noise_level_bounds' in self.training_dict:
                    noise_level_bounds = mlu.safe_cast_to_array(self.training_dict['noise_level_bounds'])
            
            #Storage variables, archived
            self.length_scale_history = list(self.training_dict['length_scale_history'])
            self.noise_level_history = mlu.safe_cast_to_list(self.training_dict['noise_level_history'])

            #Counters
            self.fit_count = int(self.training_dict['fit_count'])

            # Maintain backwards compatability with archives generated by
            # previous versions of M-LOOP.
            if 'mloop_version' not in self.training_dict:
                # M-LOOP versions <= 3.1.1 didn't scale noise level and didn't
                # record the M-LOOP version. Mark that noise levels should be
                # unscaled later, which is necessary for plotting for archives
                # from older versions of M-LOOP.
                self._scale_deprecated_noise_levels = True
            else:
                self._scale_deprecated_noise_levels = False

<<<<<<< HEAD
            #Counters
            self.costs_count = int(self.training_dict['costs_count'])
            self.fit_count = int(self.training_dict['fit_count'])
            self.params_count = int(self.training_dict['params_count'])

            #Data from previous experiment
            self.all_params = np.array(self.training_dict['all_params'])
            self.all_costs = mlu.safe_cast_to_array(self.training_dict['all_costs'])
            self.all_uncers = mlu.safe_cast_to_array(self.training_dict['all_uncers'])

            self.bad_run_indexs = mlu.safe_cast_to_list(self.training_dict['bad_run_indexs'])

            #Derived properties
            self.best_cost = float(self.training_dict['best_cost'])
            self.best_params = mlu.safe_cast_to_array(self.training_dict['best_params'])
            self.best_index = int(self.training_dict['best_index'])
            self.worst_cost = float(self.training_dict['worst_cost'])
            self.worst_index = int(self.training_dict['worst_index'])
            self.cost_range = float(self.training_dict['cost_range'])
            try:
                self.predicted_best_parameters = mlu.safe_cast_to_array(self.training_dict['predicted_best_parameters'])
                self.predicted_best_cost = float(self.training_dict['predicted_best_cost'])
                self.predicted_best_uncertainty = float(self.training_dict['predicted_best_uncertainty'])
                self.has_global_minima = True
            except KeyError:
                self.has_global_minima = False

            super(GaussianProcessLearner,self).__init__(num_params=num_params,
                             min_boundary=min_boundary,
                             max_boundary=max_boundary,
                             param_names=param_names,
                             **kwargs)

        else:

=======
        else:
>>>>>>> 50f85195
            super(GaussianProcessLearner,self).__init__(**kwargs)

            #Storage variables, archived
            self.length_scale_history = []
            self.noise_level_history = []
<<<<<<< HEAD

            self.costs_count = 0
            self.fit_count = 0
            self.params_count = 0
            self.has_global_minima = False

            #Optional user set variables
            if length_scale is None:
                self.length_scale = np.ones((self.num_params,))
            else:
                self.length_scale = np.array(length_scale, dtype=float)
            if noise_level is None:
                # Temporarily change to NaN to mark that the default value
                # should be calculated once training data is available. Using
                # NaN instead of None is necessary in case the archive is saved
                # in .mat format since it can handle NaN but not None.
                self.noise_level = float('nan')
            else:
                self.noise_level = float(noise_level)
            self.cost_has_noise = bool(cost_has_noise)
            self._scale_deprecated_noise_levels = False


        #Multiprocessor controls
        self.new_params_event = mp.Event()

=======
            
            #Counters
            self.fit_count = 0
            
            # Maintain backwards compatability with archives generated by
            # previous versions of M-LOOP.
            self._scale_deprecated_noise_levels = False

>>>>>>> 50f85195
        #Storage variables and counters
        self.scaled_uncers = None
        self.scaled_noise_level = None
        self.scaled_noise_level_bounds = None
        self.cost_bias = None
        self.uncer_bias = None

        #Internal variable for bias function
        self.bias_func_cycle = 4
        self.bias_func_cost_factor = [1.0,1.0,1.0,1.0]
        self.bias_func_uncer_factor =[0.0,1.0,2.0,3.0]
        self.generation_num = self.bias_func_cycle
        if self.generation_num < 3:
            self.log.error('Number in generation must be larger than 2.')
            raise ValueError

        #Constants, limits and tolerances
        self.hyperparameter_searches = max(10,self.num_params)
<<<<<<< HEAD
        self.bad_uncer_frac = 0.1 #Fraction of cost range to set a bad run uncertainty

=======
        
>>>>>>> 50f85195
        #Optional user set variables
        self.cost_has_noise = bool(cost_has_noise)
        if length_scale is None:
            self.length_scale = np.ones((self.num_params,))
        else:
            self.length_scale = np.array(length_scale, dtype=float)
        if noise_level is None:
            # Temporarily change to NaN to mark that the default value
            # should be calcualted once training data is available. Using
            # NaN instead of None is necessary in case the archive is saved
            # in .mat format since it can handle NaN but not None.
            self.noise_level = float('nan')
        else:
            self.noise_level = float(noise_level)
        self.update_hyperparameters = bool(update_hyperparameters)
        if length_scale_bounds is None:
            self.length_scale_bounds = np.array([1e-5, 1e5])
        else:
            self.length_scale_bounds = mlu.safe_cast_to_array(length_scale_bounds)
        if noise_level_bounds is None:
            self.noise_level_bounds = float('nan')
        else:
            self.noise_level_bounds = mlu.safe_cast_to_array(noise_level_bounds)

        #Checks of variables
        if self.length_scale.size == 1:
            self.length_scale = float(self.length_scale)
        elif not self.check_num_params(self.length_scale):
            self.log.error('Correlation lengths not the right size and shape, must be one or the number of parameters:' + repr(self.length_scale))
            raise ValueError
        if not np.all(self.length_scale >0):
            self.log.error('Correlation lengths must all be positive numbers:' + repr(self.length_scale))
            raise ValueError
        self._check_length_scale_bounds()
        if self.noise_level < 0:
            self.log.error('noise_level must be greater or equal to zero:' +repr(self.noise_level))
            raise ValueError
        self._check_noise_level_bounds()
        if self.default_bad_uncertainty is not None:
            if self.default_bad_uncertainty < 0:
                self.log.error('Default bad uncertainty must be positive.')
                raise ValueError
<<<<<<< HEAD
        if (self.default_bad_cost is None) and (self.default_bad_uncertainty is None):
            self.bad_defaults_set = False
        elif (self.default_bad_cost is not None) and (self.default_bad_uncertainty is not None):
            self.bad_defaults_set = True
        else:
            self.log.error('Both the default cost and uncertainty must be set for a bad run or they must both be set to None.')
            raise ValueError
        if self.minimum_uncertainty <= 0:
            self.log.error('Minimum uncertainty must be larger than zero for the learner.')
            raise ValueError

        self.gaussian_process = None

        #Search bounds
        self.search_min = self.min_boundary
        self.search_max = self.max_boundary
        self.search_diff = self.search_max - self.search_min
        self.search_region = list(zip(self.search_min, self.search_max))

        self.cost_scaler = skp.StandardScaler()

        self.archive_dict.update({'archive_type':'gaussian_process_learner',
=======
                
        self.gaussian_process = None
        
        self.cost_scaler = skp.StandardScaler()
        
        self.archive_dict.update({'archive_type':self._ARCHIVE_TYPE,
>>>>>>> 50f85195
                                  'cost_has_noise':self.cost_has_noise,
                                  'length_scale_history':self.length_scale_history,
                                  'length_scale_bounds':self.length_scale_bounds,
                                  'noise_level_history':self.noise_level_history,
                                  'noise_level_bounds':self.noise_level_bounds,
                                  'bad_run_indexs':self.bad_run_indexs,
                                  'bias_func_cycle':self.bias_func_cycle,
                                  'bias_func_cost_factor':self.bias_func_cost_factor,
                                  'bias_func_uncer_factor':self.bias_func_uncer_factor,
                                  'generation_num':self.generation_num,
                                  'search_precision':self.search_precision,
                                  'parameter_searches':self.parameter_searches,
                                  'hyperparameter_searches':self.hyperparameter_searches,
                                  'bad_uncer_frac':self.bad_uncer_frac,
                                  'trust_region':self.trust_region,
                                  'has_trust_region':self.has_trust_region,
                                  'predict_global_minima_at_end':self.predict_global_minima_at_end})
        #Remove logger so gaussian process can be safely picked for multiprocessing on Windows
        self.log = None

    def _check_length_scale_bounds(self):
        '''
        Ensure self.length_scale_bounds has a valid value, otherwise raise a
        ValueError.
        '''
        bounds = self.length_scale_bounds
        # First ensure that all of the limits are positive numbers.
        if not np.all(bounds > 0):
            message = 'Correlation length bounds must all be positive numbers: ' + repr(self.length_scale_bounds)
            self.log.error(message)
            raise ValueError(message)
        dims_error_message = ('Length scale bounds must a single pair '
                              '(min, max) or a list of pairs [(min_0, max_0), '
                              '..., (min_N, max_N)] with one pair per '
                              'parameter: ' + repr(bounds))
        range_error_message = ('The length scale lower bound must be less than '
                               'or equal to the upper bound: ' + repr(bounds))
        if bounds.ndim == 1:
            # In this case, length_scale_bounds should be a single pair of
            # numbers, e.g. (1, 2).
            if bounds.shape[0] != 2:
                self.log.error(dims_error_message)
                raise ValueError(dims_error_message)
            # Ensure min <= max.
            if bounds[1] < bounds[0]:
                self.log.error(range_error_message)
                raise ValueError(range_error_message)
        elif bounds.ndim == 2:
            # In this case, length_scale_bounds should be a list of pairs of
            # numbers, with exactly one pair per parameter.
            if bounds.shape[0] != self.num_params:
                self.log.error(dims_error_message)
                raise ValueError(dims_error_message)
            elif bounds.shape[1] != 2:
                self.log.error(dims_error_message)
                raise ValueError(dims_error_message)
            # Ensure min <= max for all pairs.
            if np.any(bounds[:, 1] < bounds[:, 0]):
                self.log.error(range_error_message)
                raise ValueError(range_error_message)
        else:
            # Any number of dimensions other that 1 or 2 is definitely wrong.
            self.log.error(dims_error_message)
            raise ValueError(dims_error_message)

    def _check_noise_level_bounds(self):
        '''
        Ensure self.noise_level has a valid value, otherwise raise a ValueError.
        '''
        bounds = self.noise_level_bounds
        # If self.noise_level_bounds is set to NaN, then it's actual value will
        # be automatically set later once training data is available. In that
        # case there's no need to check anything.
        if np.any(np.isnan(bounds)):
            return
        # Ensure that all of the limits are positive numbers.
        if not np.all(bounds > 0):
            message = ('Noise level bounds must all be positive numbers: ' +
                       repr(bounds))
            self.log.error(message)
            raise ValueError(message)
        # Ensure that the dimensions are correct.
        if bounds.shape != (2,):
            message = ('Noise level bounds should have exactly two elements: ' +
                       repr(bounds))
            self.log.error(message)
            raise ValueError(message)
        # Ensure min <= max.
        if bounds[1] < bounds[0]:
            message = ('Noise level lower bound must be less than or equal to '
                       'upper bound' + repr(bounds))
            self.log.error(message)
            raise ValueError(message)

    def create_gaussian_process(self):
        '''
        Create a Gaussian process.
        '''
        gp_kernel = skk.RBF(
            length_scale=self.length_scale,
            length_scale_bounds=self.length_scale_bounds,
        )
        if self.cost_has_noise:
            white_kernel = skk.WhiteKernel(
                noise_level=self.scaled_noise_level,
                noise_level_bounds=self.scaled_noise_level_bounds,
            )
            gp_kernel = gp_kernel + white_kernel
        alpha = self.scaled_uncers**2
        if self.update_hyperparameters:
            self.gaussian_process = skg.GaussianProcessRegressor(alpha=alpha, kernel=gp_kernel,n_restarts_optimizer=self.hyperparameter_searches)
        else:
            self.gaussian_process = skg.GaussianProcessRegressor(alpha=alpha, kernel=gp_kernel,optimizer=None)

    def wait_for_new_params_event(self):
        '''
        Waits for a new parameters event and starts a new parameter generation cycle. Also checks end event and will break if it is triggered.
        '''
        while not self.end_event.is_set():
            if self.new_params_event.wait(timeout=self.learner_wait):
                self.new_params_event.clear()
                break
            else:
                continue
        else:
            self.log.debug('GaussianProcessLearner end signal received. Ending')
            raise LearnerInterrupt


    def get_params_and_costs(self):
        '''
        Get the parameters and costs from the queue and place in their appropriate all_[type] arrays. Also updates bad costs, best parameters, and search boundaries given trust region.
        '''
        if self.costs_in_queue.empty():
            if self.end_event.is_set():
                return
            else:
                self.log.error('Gaussian process asked for new parameters but no new costs were provided.')
                raise ValueError

        new_params = []
        new_costs = []
        new_uncers = []
        new_bads = []
        update_bads_flag = False

        while not self.costs_in_queue.empty():
            (param, cost, uncer, bad) = self.costs_in_queue.get_nowait()
            self.costs_count +=1

            if bad:
                new_bads.append(self.costs_count-1)
                if self.bad_defaults_set:
                    cost = self.default_bad_cost
                    uncer = self.default_bad_uncertainty
                else:
                    cost = self.worst_cost
                    uncer = self.cost_range*self.bad_uncer_frac

            param = np.array(param, dtype=float)
            if not self.check_num_params(param):
                self.log.error('Incorrect number of parameters provided to Gaussian process learner:' + repr(param) + '. Number of parameters:' + str(self.num_params))
                raise ValueError
            if not self.check_in_boundary(param):
                self.log.warning('Parameters provided to Gaussian process learner not in boundaries:' + repr(param))
            cost = float(cost)
            uncer = float(uncer)
            if uncer < 0:
                self.log.error('Provided uncertainty must be larger or equal to zero:' + repr(uncer))
            uncer = max(uncer, self.minimum_uncertainty)

            cost_change_flag = False
            if cost > self.worst_cost:
                self.worst_cost = cost
                self.worst_index = self.costs_count-1
                cost_change_flag = True
            if cost < self.best_cost:
                self.best_cost = cost
                self.best_params = param
                self.best_index =  self.costs_count-1
                cost_change_flag = True
            if cost_change_flag:
                self.cost_range = self.worst_cost - self.best_cost
                if not self.bad_defaults_set:
                    update_bads_flag = True

            new_params.append(param)
            new_costs.append(cost)
            new_uncers.append(uncer)


        if self.all_params.size==0:
            self.all_params = np.array(new_params, dtype=float)
            self.all_costs = np.array(new_costs, dtype=float)
            self.all_uncers = np.array(new_uncers, dtype=float)
        else:
            self.all_params = np.concatenate((self.all_params, np.array(new_params, dtype=float)))
            self.all_costs = np.concatenate((self.all_costs, np.array(new_costs, dtype=float)))
            self.all_uncers = np.concatenate((self.all_uncers, np.array(new_uncers, dtype=float)))

        self.bad_run_indexs.append(new_bads)

        if self.all_params.shape != (self.costs_count,self.num_params):
            self.log('Saved GP params are the wrong size. THIS SHOULD NOT HAPPEN:' + repr(self.all_params))
        if self.all_costs.shape != (self.costs_count,):
            self.log('Saved GP costs are the wrong size. THIS SHOULD NOT HAPPEN:' + repr(self.all_costs))
        if self.all_uncers.shape != (self.costs_count,):
            self.log('Saved GP uncertainties are the wrong size. THIS SHOULD NOT HAPPEN:' + repr(self.all_uncers))

        if update_bads_flag:
            self.update_bads()

        self.update_search_region()

    def update_bads(self):
        '''
        Best and/or worst costs have changed, update the values associated with bad runs accordingly.
        '''
        for index in self.bad_run_indexs:
            self.all_costs[index] = self.worst_cost
            self.all_uncers[index] = self.cost_range*self.bad_uncer_frac

    def update_search_region(self):
        '''
        If trust boundaries is not none, updates the search boundaries based on the defined trust region.
        '''
        if self.has_trust_region:
            self.search_min = np.maximum(self.best_params - self.trust_region, self.min_boundary)
            self.search_max = np.minimum(self.best_params + self.trust_region, self.max_boundary)
            self.search_diff = self.search_max - self.search_min
            self.search_region = list(zip(self.search_min, self.search_max))

    def update_search_params(self):
        '''
        Update the list of parameters to use for the next search.
        '''
        self.search_params = []
        self.search_params.append(self.best_params)
        for _ in range(self.parameter_searches):
            self.search_params.append(self.search_min + nr.uniform(size=self.num_params) * self.search_diff)

    def update_archive(self):
        '''
        Update the archive.
        '''
        self.archive_dict.update({'all_params':self.all_params,
                                  'all_costs':self.all_costs,
                                  'all_uncers':self.all_uncers,
                                  'best_cost':self.best_cost,
                                  'best_params':self.best_params,
                                  'best_index':self.best_index,
                                  'worst_cost':self.worst_cost,
                                  'worst_index':self.worst_index,
                                  'cost_range':self.cost_range,
                                  'fit_count':self.fit_count,
                                  'costs_count':self.costs_count,
                                  'params_count':self.params_count,
                                  'update_hyperparameters':self.update_hyperparameters,
                                  'length_scale':self.length_scale,
                                  'noise_level':self.noise_level})



    def fit_gaussian_process(self):
        '''
        Fit the Gaussian process to the current data
        '''
        self.log.debug('Fitting Gaussian process.')
        if self.all_params.size==0 or self.all_costs.size==0 or self.all_uncers.size==0:
            self.log.error('Asked to fit GP but no data is in all_costs, all_params or all_uncers.')
            raise ValueError
        self.scaled_costs = self.cost_scaler.fit_transform(self.all_costs[:,np.newaxis])[:,0]
        cost_scaling_factor = float(self.cost_scaler.scale_)
        self.scaled_uncers = self.all_uncers / cost_scaling_factor
        if self.cost_has_noise:
            # Ensure compatability with archives from M-LOOP versions <= 3.1.1.
            if self._scale_deprecated_noise_levels:
                self.noise_level = self.noise_level * cost_scaling_factor**2
                self.noise_level_history = [level * cost_scaling_factor**2 for level in self.noise_level_history]
                # Mark that scaling is done to avoid doing it multiple times.
                self._scale_deprecated_noise_levels = False
            if np.isnan(self.noise_level):
                # Set noise_level to its default value, which is the variance of
                # the training data, which is equal to the square of the cost
                # scaling factor. This will only happen on first iteration since
                # self.noise_level is overwritten.
                self.noise_level = cost_scaling_factor**2
            if np.any(np.isnan(self.noise_level_bounds)):
                self.noise_level_bounds = np.array([1e-5, 1e5]) * cost_scaling_factor**2
            # Cost variance's scaling factor is square of costs's scaling factor.
            self.scaled_noise_level = self.noise_level / cost_scaling_factor**2
            self.scaled_noise_level_bounds = self.noise_level_bounds / cost_scaling_factor**2

        self.create_gaussian_process()
        self.gaussian_process.fit(self.all_params,self.scaled_costs)

        if self.update_hyperparameters:

            self.fit_count += 1

            last_hyperparameters = self.gaussian_process.kernel_.get_params()

            if self.cost_has_noise:
                self.length_scale = last_hyperparameters['k1__length_scale']
                if isinstance(self.length_scale, float):
                    self.length_scale = np.array([self.length_scale])
                self.length_scale_history.append(self.length_scale)
                self.scaled_noise_level = last_hyperparameters['k2__noise_level']
                self.noise_level = self.scaled_noise_level * cost_scaling_factor**2
                self.noise_level_history.append(self.noise_level)
            else:
                self.length_scale = last_hyperparameters['length_scale']
                self.length_scale_history.append(self.length_scale)


    def update_bias_function(self):
        '''
        Set the constants for the cost bias function.
        '''
        self.cost_bias = self.bias_func_cost_factor[self.params_count%self.bias_func_cycle]
        self.uncer_bias = self.bias_func_uncer_factor[self.params_count%self.bias_func_cycle]

    def predict_biased_cost(self,params):
        '''
        Predicts the biased cost at the given parameters. The bias function is:
            biased_cost = cost_bias*pred_cost - uncer_bias*pred_uncer

        Returns:
            pred_bias_cost (float): Biased cost predicted at the given parameters
        '''
        (pred_cost, pred_uncer) = self.gaussian_process.predict(params[np.newaxis,:], return_std=True)
        return self.cost_bias*pred_cost - self.uncer_bias*pred_uncer

    def find_next_parameters(self):
        '''
        Returns next parameters to find. Increments counters and bias function appropriately.

        Return:
            next_params (array): Returns next parameters from biased cost search.
        '''
        self.params_count += 1
        self.update_bias_function()
        self.update_search_params()
        next_params = None
        next_cost = float('inf')
        for start_params in self.search_params:
            result = so.minimize(self.predict_biased_cost, start_params, bounds = self.search_region, tol=self.search_precision)
            if result.fun < next_cost:
                next_params = result.x
                next_cost = result.fun
        return next_params

    def run(self):
        '''
        Starts running the Gaussian process learner. When the new parameters event is triggered, reads the cost information provided and updates the Gaussian process with the information. Then searches the Gaussian process for new optimal parameters to test based on the biased cost. Parameters to test next are put on the output parameters queue.
        '''
        #logging to the main log file from a process (as apposed to a thread) in cpython is currently buggy on windows and/or python 2.7
        #current solution is to only log to the console for warning and above from a process
        self.log = mp.log_to_stderr(logging.WARNING)

        try:
            while not self.end_event.is_set():
                #self.log.debug('Learner waiting for new params event')
                self.save_archive()
                self.wait_for_new_params_event()
                #self.log.debug('Gaussian process learner reading costs')
                self.get_params_and_costs()
                self.fit_gaussian_process()
                for _ in range(self.generation_num):
                    self.log.debug('Gaussian process learner generating parameter:'+ str(self.params_count+1))
                    next_params = self.find_next_parameters()
                    self.params_out_queue.put(next_params)
                    if self.end_event.is_set():
                        raise LearnerInterrupt()
        except LearnerInterrupt:
            pass

        end_dict = {}
        if self.predict_global_minima_at_end:
            self.get_params_and_costs()
            self.fit_gaussian_process()
            self.find_global_minima()
            end_dict.update({'predicted_best_parameters':self.predicted_best_parameters,
                             'predicted_best_cost':self.predicted_best_cost,
                             'predicted_best_uncertainty':self.predicted_best_uncertainty})
        self.params_out_queue.put(end_dict)
        self._shut_down()
        self.log.debug('Ended Gaussian Process Learner')

    def predict_cost(self,params):
        '''
        Produces a prediction of cost from the gaussian process at params.

        Returns:
            float : Predicted cost at paramters
        '''
        return self.gaussian_process.predict(params[np.newaxis,:])

    def find_global_minima(self):
        '''
        Performs a quick search for the predicted global minima from the learner. Does not return any values, but creates the following attributes.

        Attributes:
            predicted_best_parameters (array): the parameters for the predicted global minima
            predicted_best_cost (float): the cost at the predicted global minima
            predicted_best_uncertainty (float): the uncertainty of the predicted global minima
        '''
        self.log.debug('Started search for predicted global minima.')

        self.predicted_best_parameters = None
        self.predicted_best_scaled_cost = float('inf')
        self.predicted_best_scaled_uncertainty = None

        search_params = []
        search_params.append(self.best_params)
        for _ in range(self.parameter_searches):
            search_params.append(self.min_boundary + nr.uniform(size=self.num_params) * self.diff_boundary)

        search_bounds = list(zip(self.min_boundary, self.max_boundary))
        for start_params in search_params:
            result = so.minimize(self.predict_cost, start_params, bounds = search_bounds, tol=self.search_precision)
            curr_best_params = result.x
            (curr_best_cost,curr_best_uncer) = self.gaussian_process.predict(curr_best_params[np.newaxis,:],return_std=True)
            if curr_best_cost<self.predicted_best_scaled_cost:
                self.predicted_best_parameters = curr_best_params
                self.predicted_best_scaled_cost = curr_best_cost
                self.predicted_best_scaled_uncertainty = curr_best_uncer

        self.predicted_best_cost = self.cost_scaler.inverse_transform(self.predicted_best_scaled_cost)
        self.predicted_best_uncertainty = self.predicted_best_scaled_uncertainty * self.cost_scaler.scale_

        self.archive_dict.update({'predicted_best_parameters':self.predicted_best_parameters,
                                  'predicted_best_scaled_cost':self.predicted_best_scaled_cost,
                                  'predicted_best_scaled_uncertainty':self.predicted_best_scaled_uncertainty,
                                  'predicted_best_cost':self.predicted_best_cost,
                                  'predicted_best_uncertainty':self.predicted_best_uncertainty})

        self.has_global_minima = True
        self.log.debug('Predicted global minima found.')


class NeuralNetLearner(MachineLearner, mp.Process):
    '''
    Learner that uses a neural network for function approximation.

    Args:
        params_out_queue (queue): Queue for parameters sent to controller.
        costs_in_queue (queue): Queue for costs.
        end_event (event): Event to trigger end of learner.

    Keyword Args:
        nn_training_filename (Optional [str]): The name of a learner archive
            from a previous optimization from which to extract past results for
            use in the current optimization. If `None`, no past results will be
            used. Default `None`. 
        nn_training_file_type (Optional [str]): File type of the training
            archive. Can be `'txt'`, `'pkl'`, `'mat'`, or `None`. If set to
            `None`, then the file type will be determined automatically. This
            argument has no effect if `nn_training_filename` is set to `None`.
            Default `None`. 
        trust_region (Optional [float or array]): The trust region defines the maximum distance the learner will travel from the current best set of parameters. If None, the learner will search everywhere. If a float, this number must be between 0 and 1 and defines maximum distance the learner will venture as a percentage of the boundaries. If it is an array, it must have the same size as the number of parameters and the numbers define the maximum absolute distance that can be moved along each direction.
        default_bad_cost (Optional [float]): If a run is reported as bad and default_bad_cost is provided, the cost for the bad run is set to this default value. If default_bad_cost is None, then the worst cost received is set to all the bad runs. Default None.
        default_bad_uncertainty (Optional [float]): If a run is reported as bad and default_bad_uncertainty is provided, the uncertainty for the bad run is set to this default value. If default_bad_uncertainty is None, then the uncertainty is set to a tenth of the best to worst cost range. Default None.
        minimum_uncertainty (Optional [float]): The minimum uncertainty associated with provided costs. Must be above zero to avoid fitting errors. Default 1e-8.
        predict_global_minima_at_end (Optional [bool]): If True finds the global minima when the learner is ended. Does not if False. Default True.

    Attributes:
        all_params (array): Array containing all parameters sent to learner.
        all_costs (array): Array containing all costs sent to learner.
        all_uncers (array): Array containing all uncertainties sent to learner.
        scaled_costs (array): Array contaning all the costs scaled to have zero mean and a standard deviation of 1.
        bad_run_indexs (list): list of indexes to all runs that were marked as bad.
        best_cost (float): Minimum received cost, updated during execution.
        best_params (array): Parameters of best run. (reference to element in params array).
        best_index (int): index of the best cost and params.
        worst_cost (float): Maximum received cost, updated during execution.
        worst_index (int): index to run with worst cost.
        cost_range (float): Difference between worst_cost and best_cost
        generation_num (int): Number of sets of parameters to generate each generation. Set to 5.
        noise_level_history (list): List of noise levels found after each fit.
        cost_count (int): Counter for the number of costs, parameters and uncertainties added to learner.
        params_count (int): Counter for the number of parameters asked to be evaluated by the learner.
        neural_net (NeuralNet): Neural net that is fitted to data and used to make predictions.
        cost_scaler (StandardScaler): Scaler used to normalize the provided costs.
        cost_scaler_init_index (int): The number of params to use to initialise cost_scaler.
        has_trust_region (bool): Whether the learner has a trust region.
    '''
    _ARCHIVE_TYPE = 'neural_net_learner'

    def __init__(self,
                 nn_training_filename =None,
                 nn_training_file_type =None,
                 **kwargs):

        if nn_training_filename is not None:
<<<<<<< HEAD

            nn_training_filename = str(nn_training_filename)
            # Automatically determine file_type if necessary.
            if nn_training_file_type is None:
                nn_training_file_type = mlu.get_file_type(nn_training_filename)
            nn_training_file_type = str(nn_training_file_type)
            if not mlu.check_file_type_supported(nn_training_file_type):
                self.log.error('NN training file type not supported' + repr(nn_training_file_type))
            self.nn_training_file_dir = os.path.dirname(nn_training_filename)

            self.training_dict = mlu.get_dict_from_file(nn_training_filename, nn_training_file_type)

            #Basic optimization settings
            num_params = int(self.training_dict['num_params'])
            min_boundary = mlu.safe_cast_to_list(self.training_dict['min_boundary'])
            max_boundary = mlu.safe_cast_to_list(self.training_dict['max_boundary'])
            param_names = mlu._param_names_from_file_dict(self.training_dict)

            #Counters
            self.costs_count = int(self.training_dict['costs_count'])
            self.params_count = int(self.training_dict['params_count'])

            #Data from previous experiment
            self.all_params = np.array(self.training_dict['all_params'], dtype=float)
            self.all_costs = mlu.safe_cast_to_array(self.training_dict['all_costs'])
            self.all_uncers = mlu.safe_cast_to_array(self.training_dict['all_uncers'])

            self.bad_run_indexs = mlu.safe_cast_to_list(self.training_dict['bad_run_indexs'])

            #Derived properties
            self.best_cost = float(self.training_dict['best_cost'])
            self.best_params = mlu.safe_cast_to_array(self.training_dict['best_params'])
            self.best_index = int(self.training_dict['best_index'])
            self.worst_cost = float(self.training_dict['worst_cost'])
            self.worst_index = int(self.training_dict['worst_index'])
            self.cost_range = float(self.training_dict['cost_range'])

            #Configuration of the fake neural net learner
            self.length_scale = mlu.safe_cast_to_array(self.training_dict['length_scale'])
            self.noise_level = float(self.training_dict['noise_level'])
=======
            super(NeuralNetLearner,self).__init__(
                training_filename=nn_training_filename,
                training_file_type=nn_training_file_type,
                **kwargs
            )
            self.nn_training_file_dir = self.training_file_dir
>>>>>>> 50f85195

            self.cost_scaler_init_index = self.training_dict['cost_scaler_init_index']
            if not self.cost_scaler_init_index is None:
                self._init_cost_scaler()

<<<<<<< HEAD
            try:
                self.predicted_best_parameters = mlu.safe_cast_to_array(self.training_dict['predicted_best_parameters'])
                self.predicted_best_cost = float(self.training_dict['predicted_best_cost'])
                self.predicted_best_uncertainty = float(self.training_dict['predicted_best_uncertainty'])
                self.has_global_minima = True
            except KeyError:
                self.has_global_minima = False


            super(NeuralNetLearner,self).__init__(num_params=num_params,
                             min_boundary=min_boundary,
                             max_boundary=max_boundary,
                             param_names=param_names,
                             **kwargs)
        else:
            self.nn_training_file_dir = None

            super(NeuralNetLearner,self).__init__(**kwargs)

            #Storage variables, archived
            self.all_params = np.array([], dtype=float)
            self.all_costs = np.array([], dtype=float)
            self.all_uncers = np.array([], dtype=float)
            self.bad_run_indexs = []
            self.best_cost = float('inf')
            self.best_params = float('nan')
            self.best_index = 0
            self.worst_cost = float('-inf')
            self.worst_index = 0
            self.cost_range = float('inf')
            self.noise_level_history = []

            self.costs_count = 0
            self.params_count = 0

            self.has_global_minima = False
=======
        else:
            super(NeuralNetLearner,self).__init__(**kwargs)
            self.nn_training_file_dir = None
>>>>>>> 50f85195

            # The scaler will be initialised when we're ready to fit it
            self.cost_scaler = None
            self.cost_scaler_init_index = None
<<<<<<< HEAD

        #Multiprocessor controls
        self.new_params_event = mp.Event()

        #Storage variables and counters
        self.search_params = []
        self.scaled_costs = None

        #Constants, limits and tolerances
        self.num_nets = 3
        self.generation_num = 3
        self.search_precision = 1.0e-6
        self.parameter_searches = max(10,self.num_params)
        self.hyperparameter_searches = max(10,self.num_params)
        self.bad_uncer_frac = 0.1 #Fraction of cost range to set a bad run uncertainty

        #Optional user set variables
        self.predict_global_minima_at_end = bool(predict_global_minima_at_end)
        self.minimum_uncertainty = float(minimum_uncertainty)
        if default_bad_cost is not None:
            self.default_bad_cost = float(default_bad_cost)
        else:
            self.default_bad_cost = None
        if default_bad_uncertainty is not None:
            self.default_bad_uncertainty = float(default_bad_uncertainty)
        else:
            self.default_bad_uncertainty = None
        if (self.default_bad_cost is None) and (self.default_bad_uncertainty is None):
            self.bad_defaults_set = False
        elif (self.default_bad_cost is not None) and (self.default_bad_uncertainty is not None):
            self.bad_defaults_set = True
        else:
            self.log.error('Both the default cost and uncertainty must be set for a bad run or they must both be set to None.')
            raise ValueError
        if self.minimum_uncertainty <= 0:
            self.log.error('Minimum uncertainty must be larger than zero for the learner.')
            raise ValueError

        self._set_trust_region(trust_region)

        #Search bounds
        self.search_min = self.min_boundary
        self.search_max = self.max_boundary
        self.search_diff = self.search_max - self.search_min
        self.search_region = list(zip(self.search_min, self.search_max))

        self.length_scale = 1
        self.cost_has_noise = True
        self.noise_level = 1
=======
 
        #Constants, limits and tolerances
        self.num_nets = 3
        self.generation_num = 3
>>>>>>> 50f85195

        self.archive_dict.update({'archive_type':self._ARCHIVE_TYPE,
                                  'bad_run_indexs':self.bad_run_indexs,
                                  'generation_num':self.generation_num,
                                  'search_precision':self.search_precision,
                                  'parameter_searches':self.parameter_searches,
                                  'bad_uncer_frac':self.bad_uncer_frac,
                                  'trust_region':self.trust_region,
                                  'has_trust_region':self.has_trust_region,
                                  'predict_global_minima_at_end':self.predict_global_minima_at_end})

        #Remove logger so neural net can be safely picked for multiprocessing on Windows
        self.log = None

    def _construct_net(self):
        self.neural_net = [
            mlnn.NeuralNet(
                num_params=self.num_params,
                learner_archive_dir=self.learner_archive_dir,
                start_datetime=self.start_datetime)
            for _ in range(self.num_nets)
        ]

    def _init_cost_scaler(self):
        '''
        Initialises the cost scaler. cost_scaler_init_index must be set.
        '''
        self.cost_scaler = skp.StandardScaler(with_mean=False, with_std=False)
        self.cost_scaler.fit(self.all_costs[:self.cost_scaler_init_index,np.newaxis])

    def create_neural_net(self):
        '''
        Creates the neural net. Must be called from the same process as fit_neural_net, predict_cost and predict_costs_from_param_array.
        '''
        self._construct_net()
        for n in self.neural_net:
            n.init()

    def import_neural_net(self):
        '''
        Imports neural net parameters from the training dictionary provided at construction. Must be called from the same process as fit_neural_net, predict_cost and predict_costs_from_param_array. You must call exactly one of this and create_neural_net before calling other methods.
        '''
        if not self.training_dict:
            raise ValueError
        self._construct_net()
        for i, n in enumerate(self.neural_net):
            n.load(self.training_dict['net_' + str(i)],
                   extra_search_dirs=[self.nn_training_file_dir])

    def _fit_neural_net(self,index):
        '''
        Fits a neural net to the data.

        cost_scaler must have been fitted before calling this method.
        '''
        self.scaled_costs = self.cost_scaler.transform(self.all_costs[:,np.newaxis])[:,0]

        self.neural_net[index].fit_neural_net(self.all_params, self.scaled_costs)

    def predict_cost(self,params,net_index=None):
        '''
        Produces a prediction of cost from the neural net at params.

        Returns:
            float : Predicted cost at paramters
        '''
        if net_index is None:
            net_index = nr.randint(self.num_nets)
        return self.neural_net[net_index].predict_cost(params)

    def predict_cost_gradient(self,params,net_index=None):
        '''
        Produces a prediction of the gradient of the cost function at params.

        Returns:
            float : Predicted gradient at paramters
        '''
        if net_index is None:
            net_index = nr.randint(self.num_nets)
        # scipy.optimize.minimize doesn't seem to like a 32-bit Jacobian, so we convert to 64
        return self.neural_net[net_index].predict_cost_gradient(params).astype(np.float64)


    def predict_costs_from_param_array(self,params,net_index=None):
        '''
        Produces a prediction of costs from an array of params.

        Returns:
            float : Predicted cost at paramters
        '''
        # TODO: Can do this more efficiently.
        return [self.predict_cost(param,net_index) for param in params]


    def wait_for_new_params_event(self):
        '''
        Waits for a new parameters event and starts a new parameter generation cycle. Also checks end event and will break if it is triggered.
        '''
        while not self.end_event.is_set():
            if self.new_params_event.wait(timeout=self.learner_wait):
                self.new_params_event.clear()
                break
            else:
                continue
        else:
            self.log.debug('NeuralNetLearner end signal received. Ending')
            raise LearnerInterrupt


    def get_params_and_costs(self):
        '''
        Get the parameters and costs from the queue and place in their appropriate all_[type] arrays. Also updates bad costs, best parameters, and search boundaries given trust region.
        '''
        new_params = []
        new_costs = []
        new_uncers = []
        new_bads = []
        update_bads_flag = False

        first_dequeue = True
        while True:
            if first_dequeue:
                try:
                    # Block for 1s, because there might be a race with the event being set.
                    (param, cost, uncer, bad) = self.costs_in_queue.get(block=True, timeout=1)
                    first_dequeue = False
                except mlu.empty_exception:
                    self.log.error('Neural network asked for new parameters but no new costs were provided after 1s.')
                    raise ValueError
            else:
                try:
                    (param, cost, uncer, bad) = self.costs_in_queue.get_nowait()
                except mlu.empty_exception:
                    break

            self.costs_count +=1

            if bad:
                new_bads.append(self.costs_count-1)
                if self.bad_defaults_set:
                    cost = self.default_bad_cost
                    uncer = self.default_bad_uncertainty
                else:
                    cost = self.worst_cost
                    uncer = self.cost_range*self.bad_uncer_frac

            param = np.array(param, dtype=float)
            if not self.check_num_params(param):
                self.log.error('Incorrect number of parameters provided to neural network learner:' + repr(param) + '. Number of parameters:' + str(self.num_params))
                raise ValueError
            if not self.check_in_boundary(param):
                self.log.warning('Parameters provided to neural network learner not in boundaries:' + repr(param))
            cost = float(cost)
            uncer = float(uncer)
            if uncer < 0:
                self.log.error('Provided uncertainty must be larger or equal to zero:' + repr(uncer))
            uncer = max(uncer, self.minimum_uncertainty)

            cost_change_flag = False
            if cost > self.worst_cost:
                self.worst_cost = cost
                self.worst_index = self.costs_count-1
                cost_change_flag = True
            if cost < self.best_cost:
                self.best_cost = cost
                self.best_params = param
                self.best_index =  self.costs_count-1
                cost_change_flag = True
            if cost_change_flag:
                self.cost_range = self.worst_cost - self.best_cost
                if not self.bad_defaults_set:
                    update_bads_flag = True

            new_params.append(param)
            new_costs.append(cost)
            new_uncers.append(uncer)


        if self.all_params.size==0:
            self.all_params = np.array(new_params, dtype=float)
            self.all_costs = np.array(new_costs, dtype=float)
            self.all_uncers = np.array(new_uncers, dtype=float)
        else:
            self.all_params = np.concatenate((self.all_params, np.array(new_params, dtype=float)))
            self.all_costs = np.concatenate((self.all_costs, np.array(new_costs, dtype=float)))
            self.all_uncers = np.concatenate((self.all_uncers, np.array(new_uncers, dtype=float)))

        self.bad_run_indexs.append(new_bads)

        if self.all_params.shape != (self.costs_count,self.num_params):
            self.log('Saved NN params are the wrong size. THIS SHOULD NOT HAPPEN:' + repr(self.all_params))
        if self.all_costs.shape != (self.costs_count,):
            self.log('Saved NN costs are the wrong size. THIS SHOULD NOT HAPPEN:' + repr(self.all_costs))
        if self.all_uncers.shape != (self.costs_count,):
            self.log('Saved NN uncertainties are the wrong size. THIS SHOULD NOT HAPPEN:' + repr(self.all_uncers))

        if update_bads_flag:
            self.update_bads()

        self.update_search_region()

    def update_bads(self):
        '''
        Best and/or worst costs have changed, update the values associated with bad runs accordingly.
        '''
        for index in self.bad_run_indexs:
            self.all_costs[index] = self.worst_cost
            self.all_uncers[index] = self.cost_range*self.bad_uncer_frac

    def update_search_region(self):
        '''
        If trust boundaries is not none, updates the search boundaries based on the defined trust region.
        '''
        if self.has_trust_region:
            self.search_min = np.maximum(self.best_params - self.trust_region, self.min_boundary)
            self.search_max = np.minimum(self.best_params + self.trust_region, self.max_boundary)
            self.search_diff = self.search_max - self.search_min
            self.search_region = list(zip(self.search_min, self.search_max))

    def update_search_params(self):
        '''
        Update the list of parameters to use for the next search.
        '''
        self.search_params = []
        self.search_params.append(self.best_params)
        for _ in range(self.parameter_searches):
            self.search_params.append(self.search_min + nr.uniform(size=self.num_params) * self.search_diff)

    def update_archive(self):
        '''
        Update the archive.
        '''
        self.archive_dict.update({'all_params':self.all_params,
                                  'all_costs':self.all_costs,
                                  'all_uncers':self.all_uncers,
                                  'best_cost':self.best_cost,
                                  'best_params':self.best_params,
                                  'best_index':self.best_index,
                                  'worst_cost':self.worst_cost,
                                  'worst_index':self.worst_index,
                                  'cost_range':self.cost_range,
                                  'costs_count':self.costs_count,
                                  'params_count':self.params_count,
                                  'cost_scaler_init_index':self.cost_scaler_init_index})
        if self.neural_net:
            for i,n in enumerate(self.neural_net):
                self.archive_dict.update({'net_'+str(i):n.save()})

    def find_next_parameters(self, net_index=None):
        '''
        Returns next parameters to find. Increments counters appropriately.

        Return:
            next_params (array): Returns next parameters from cost search.
        '''
        if net_index is None:
            net_index = nr.randint(self.num_nets)

        self.params_count += 1
        self.update_search_params()
        next_params = None
        next_cost = float('inf')
        self.neural_net[net_index].start_opt()
        for start_params in self.search_params:
            result = so.minimize(fun = lambda x: self.predict_cost(x, net_index),
                                 x0 = start_params,
                                 jac = lambda x: self.predict_cost_gradient(x, net_index),
                                 bounds = self.search_region,
                                 tol = self.search_precision)
            if result.fun < next_cost:
                next_params = result.x
                next_cost = result.fun
        self.neural_net[net_index].stop_opt()
        self.log.debug("Suggesting params " + str(next_params) + " with predicted cost: "
                + str(next_cost))
        return next_params

    def run(self):
        '''
        Starts running the neural network learner. When the new parameters event is triggered, reads the cost information provided and updates the neural network with the information. Then searches the neural network for new optimal parameters to test based on the biased cost. Parameters to test next are put on the output parameters queue.
        '''
        #logging to the main log file from a process (as apposed to a thread) in cpython is currently buggy on windows and/or python 2.7
        #current solution is to only log to the console for warning and above from a process
        self.log = mp.log_to_stderr(logging.WARNING)

        # The network needs to be created in the same process in which it runs
        self.create_neural_net()

        # We cycle through our different nets to generate each new set of params. This keeps track
        # of the current net.
        net_index = 0

        try:
            while not self.end_event.is_set():
                self.log.debug('Learner waiting for new params event')
                # TODO: Not doing this because it's slow. Is it necessary?
                #self.save_archive()
                self.wait_for_new_params_event()
                self.log.debug('NN learner reading costs')
                self.get_params_and_costs()
                if self.cost_scaler_init_index is None:
                    self.cost_scaler_init_index = len(self.all_costs)
                    self._init_cost_scaler()
                # Now we need to generate generation_num new param sets, by iterating over our
                # nets. We want to fire off new params as quickly as possible, so we don't train a
                # net until we actually need to use it. But we need to make sure that each net gets
                # trained exactly once, regardless of how many times it's used to generate new
                # params.
                num_nets_trained = 0
                for _ in range(self.generation_num):
                    if num_nets_trained < self.num_nets:
                        self._fit_neural_net(net_index)
                        num_nets_trained += 1

                    self.log.debug('Neural network learner generating parameter:'+ str(self.params_count+1))
                    next_params = self.find_next_parameters(net_index)
                    net_index = (net_index + 1) % self.num_nets
                    self.params_out_queue.put(next_params)
                    if self.end_event.is_set():
                        raise LearnerInterrupt()
                # Train any nets that haven't been trained yet.
                for i in range(self.num_nets - num_nets_trained):
                    self._fit_neural_net((net_index + i) % self.num_nets)

        except LearnerInterrupt:
            pass
        end_dict = {}
        if self.predict_global_minima_at_end:
            if not self.costs_in_queue.empty():
                # There are new parameters, get them.
                self.get_params_and_costs()
            # TODO: Somehow support predicting minima from all nets, rather than just net 0.
            self._fit_neural_net(0)
            self.find_global_minima(0)
            end_dict.update({'predicted_best_parameters':self.predicted_best_parameters,
                             'predicted_best_cost':self.predicted_best_cost})
        self.params_out_queue.put(end_dict)
        self._shut_down()
        for n in self.neural_net:
            n.destroy()
        self.log.debug('Ended neural network learner')

    def find_global_minima(self,net_index=None):
        '''
        Performs a quick search for the predicted global minima from the learner. Does not return any values, but creates the following attributes.

        Attributes:
            predicted_best_parameters (array): the parameters for the predicted global minima
            predicted_best_cost (float): the cost at the predicted global minima
        '''
        if net_index is None:
            net_index = nr.randint(self.num_nets)
        self.log.debug('Started search for predicted global minima.')

        self.predicted_best_parameters = None
        self.predicted_best_scaled_cost = float('inf')

        search_params = []
        search_params.append(self.best_params)
        for _ in range(self.parameter_searches):
            search_params.append(self.min_boundary + nr.uniform(size=self.num_params) * self.diff_boundary)

        search_bounds = list(zip(self.min_boundary, self.max_boundary))
        for start_params in search_params:
            result = so.minimize(fun = lambda x: self.predict_cost(x, net_index),
                                 x0 = start_params,
                                 jac = lambda x: self.predict_cost_gradient(x, net_index),
                                 bounds = search_bounds,
                                 tol = self.search_precision)
            curr_best_params = result.x
            curr_best_cost = result.fun
            if curr_best_cost<self.predicted_best_scaled_cost:
                self.predicted_best_parameters = curr_best_params
                self.predicted_best_scaled_cost = curr_best_cost

        self.predicted_best_cost = float(self.cost_scaler.inverse_transform([self.predicted_best_scaled_cost]))
        self.archive_dict.update({'predicted_best_parameters':self.predicted_best_parameters,
                                  'predicted_best_scaled_cost':self.predicted_best_scaled_cost,
                                  'predicted_best_cost':self.predicted_best_cost})

        self.has_global_minima = True
        self.log.debug('Predicted global minima found.')



    # Methods for debugging/analysis.

    def get_losses(self):
        all_losses = []
        for n in self.neural_net:
            all_losses.append(n.get_losses())
        return all_losses<|MERGE_RESOLUTION|>--- conflicted
+++ resolved
@@ -73,17 +73,9 @@
                  **kwargs):
 
         super(Learner,self).__init__()
-<<<<<<< HEAD
-
-        global learner_thread_count
-        learner_thread_count += 1
-        self.log = logging.getLogger(__name__ + '.' + str(learner_thread_count))
-
-=======
-        
+
         self._prepare_logger()
-        
->>>>>>> 50f85195
+
         self.learner_wait=float(1)
 
         self.remaining_kwargs = kwargs
@@ -171,18 +163,13 @@
                              'max_boundary':self.max_boundary,
                              'start_datetime':mlu.datetime_to_string(self.start_datetime),
                              'param_names':self.param_names}
-<<<<<<< HEAD
-
-        self.log.debug('Learner init completed.')
-
-=======
-        
+
         self.log.debug('Learner init completed.')   
-        
+
     def _prepare_logger(self):
         '''
         Prepare the logger.
-        
+
         If `self.log` already exists, then this method silently returns without
         changing anything.
         '''
@@ -191,8 +178,7 @@
             learner_thread_count += 1
             name = __name__ + '.' + str(learner_thread_count)
             self.log = logging.getLogger(name)
-        
->>>>>>> 50f85195
+
     def check_num_params(self,param):
         '''
         Check the number of parameters is right.
@@ -1185,15 +1171,8 @@
     Keyword Args:
         length_scale (Optional [array]): The initial guess for length scale(s) of the gaussian process. The array can either of size one or the number of parameters or None. If it is size one, it is assumed all the correlation lengths are the same. If it is the number of the parameters then all the parameters have their own independent length scale. If it is None, it is assumed all the length scales should be independent and they are all given an initial value of 1. Default None.
         length_scale_bounds (Optional [array]): The limits on the fitted length scale values, specified as a single pair of numbers e.g. [min, max], or a list of pairs of numbers, e.g. [[min_0, max_0], ..., [min_N, max_N]]. This only has an effect if update_hyperparameters is set to True. If one pair is provided, the same limits will be used for all length scales. Alternatively one pair of [min, max] can be provided for each length scale. For example, possible valid values include [1e-5, 1e5] and [[1e-2, 1e2], [5, 5], [1.6e-4, 1e3]] for optimizations with three parameters. If set to None, the value [1e-5, 1e5] will be used. Default None.
-<<<<<<< HEAD
+        update_hyperparameters (Optional [bool]): Whether the length scales and noise estimate should be updated when new data is provided. Is set to true by default.
         cost_has_noise (Optional [bool]): If true the learner assumes there is common additive white noise that corrupts the costs provided. This noise is assumed to be on top of the uncertainty in the costs (if it is provided). If false, it is assumed that there is no noise in the cost (or if uncertainties are provided no extra noise beyond the uncertainty). Default True.
-        noise_level (Optional [float]): The initial guess for the noise level (variance, not standard deviation) in the costs, is only used if cost_has_noise is true. If None, it will be set to the variance of the training data costs. Default None.
-        noise_level_bounds (Optional [array]): The limits on the fitted noise_level values, specified as a single pair of numbers [min, max]. This only has an effect if update_hyperparameters and cost_has_noise are both set to True. If set to None, the value [1e-5 * var, 1e5 * var] will be used where var is the variance of the training data costs. Default None.
-        update_hyperparameters (Optional [bool]): Whether the length scales and noise estimate should be updated when new data is provided. Is set to true by default.
-        trust_region (Optional [float or array]): The trust region defines the maximum distance the learner will travel from the current best set of parameters. If None, the learner will search everywhere. If a float, this number must be between 0 and 1 and defines maximum distance the learner will venture as a percentage of the boundaries. If it is an array, it must have the same size as the number of parameters and the numbers define the maximum absolute distance that can be moved along each direction.
-=======
-        update_hyperparameters (Optional [bool]): Whether the length scales and noise estimate should be updated when new data is provided. Is set to true by default.
-        cost_has_noise (Optional [bool]): If true the learner assumes there is common additive white noise that corrupts the costs provided. This noise is assumed to be on top of the uncertainty in the costs (if it is provided). If false, it is assumed that there is no noise in the cost (or if uncertainties are provided no extra noise beyond the uncertainty). Default True. 
         noise_level (Optional [float]): The initial guess for the noise level (variance, not standard deviation) in the costs, is only used if cost_has_noise is true. If None, it will be set to the variance of the training data costs. Default None.
         noise_level_bounds (Optional [array]): The limits on the fitted noise_level values, specified as a single pair of numbers [min, max]. This only has an effect if update_hyperparameters and cost_has_noise are both set to True. If set to None, the value [1e-5 * var, 1e5 * var] will be used where var is the variance of the training data costs. Default None.
         gp_training_filename (Optional [str]): The name of a learner archive from a previous optimization from which to extract past results for use in the current optimization. If `None`, no past results will be used. Default `None`. 
@@ -1212,12 +1191,11 @@
         trust_region (Optional [float or array]): The trust region defines the
             maximum distance the learner will travel from the current best set
             of parameters. If None, the learner will search everywhere. If a
-            float, this number must be between `0` and `1` and defines maximum
+            float, this number must be between 0 and 1 and defines maximum
             distance the learner will venture as a percentage of the boundaries.
             If it is an array, it must have the same size as the number of
             parameters and the numbers define the maximum absolute distance that
-            can be moved along each direction. 
->>>>>>> 50f85195
+            can be moved along each direction.
         default_bad_cost (Optional [float]): If a run is reported as bad and default_bad_cost is provided, the cost for the bad run is set to this default value. If default_bad_cost is None, then the worst cost received is set to all the bad runs. Default None.
         default_bad_uncertainty (Optional [float]): If a run is reported as bad and default_bad_uncertainty is provided, the uncertainty for the bad run is set to this default value. If default_bad_uncertainty is None, then the uncertainty is set to a tenth of the best to worst cost range. Default None.
         minimum_uncertainty (Optional [float]): The minimum uncertainty associated with provided costs. Must be above zero to avoid fitting errors. Default 1e-8.
@@ -1242,20 +1220,12 @@
         cost_count (int): Counter for the number of costs, parameters and uncertainties added to learner.
         params_count (int): Counter for the number of parameters asked to be evaluated by the learner.
         gaussian_process (GaussianProcessRegressor): Gaussian process that is fitted to data and used to make predictions
-<<<<<<< HEAD
         cost_scaler (StandardScaler): Scaler used to normalize the provided costs.
         has_trust_region (bool): Whether the learner has a trust region.
     '''
+    _ARCHIVE_TYPE = 'gaussian_process_learner'
 
     def __init__(self,
-=======
-        cost_scaler (StandardScaler): Scaler used to normalize the provided costs. 
-        has_trust_region (bool): Whether the learner has a trust region. 
-    ''' 
-    _ARCHIVE_TYPE = 'gaussian_process_learner'
-    
-    def __init__(self, 
->>>>>>> 50f85195
                  length_scale = None,
                  length_scale_bounds=None,
                  update_hyperparameters = True,
@@ -1268,30 +1238,11 @@
                  **kwargs):
 
         if gp_training_filename is not None:
-<<<<<<< HEAD
-
-            gp_training_filename = str(gp_training_filename)
-            # Automatically determine gp_training_file_type if necessary.
-            if gp_training_file_type is None:
-                gp_training_file_type = mlu.get_file_type(gp_training_filename)
-            gp_training_file_type = str(gp_training_file_type)
-            if not mlu.check_file_type_supported(gp_training_file_type):
-                self.log.error('GP training file type not supported' + repr(gp_training_file_type))
-
-            self.training_dict = mlu.get_dict_from_file(gp_training_filename, gp_training_file_type)
-
-            #Basic optimization settings
-            num_params = int(self.training_dict['num_params'])
-            min_boundary = mlu.safe_cast_to_array(self.training_dict['min_boundary'])
-            max_boundary = mlu.safe_cast_to_array(self.training_dict['max_boundary'])
-            param_names = mlu._param_names_from_file_dict(self.training_dict)
-=======
             super(GaussianProcessLearner,self).__init__(
                 training_filename=gp_training_filename,
                 training_file_type=gp_training_file_type,
                 **kwargs
             )
->>>>>>> 50f85195
 
             #Configuration of the learner
             if gp_training_override_kwargs:
@@ -1322,87 +1273,20 @@
             else:
                 self._scale_deprecated_noise_levels = False
 
-<<<<<<< HEAD
-            #Counters
-            self.costs_count = int(self.training_dict['costs_count'])
-            self.fit_count = int(self.training_dict['fit_count'])
-            self.params_count = int(self.training_dict['params_count'])
-
-            #Data from previous experiment
-            self.all_params = np.array(self.training_dict['all_params'])
-            self.all_costs = mlu.safe_cast_to_array(self.training_dict['all_costs'])
-            self.all_uncers = mlu.safe_cast_to_array(self.training_dict['all_uncers'])
-
-            self.bad_run_indexs = mlu.safe_cast_to_list(self.training_dict['bad_run_indexs'])
-
-            #Derived properties
-            self.best_cost = float(self.training_dict['best_cost'])
-            self.best_params = mlu.safe_cast_to_array(self.training_dict['best_params'])
-            self.best_index = int(self.training_dict['best_index'])
-            self.worst_cost = float(self.training_dict['worst_cost'])
-            self.worst_index = int(self.training_dict['worst_index'])
-            self.cost_range = float(self.training_dict['cost_range'])
-            try:
-                self.predicted_best_parameters = mlu.safe_cast_to_array(self.training_dict['predicted_best_parameters'])
-                self.predicted_best_cost = float(self.training_dict['predicted_best_cost'])
-                self.predicted_best_uncertainty = float(self.training_dict['predicted_best_uncertainty'])
-                self.has_global_minima = True
-            except KeyError:
-                self.has_global_minima = False
-
-            super(GaussianProcessLearner,self).__init__(num_params=num_params,
-                             min_boundary=min_boundary,
-                             max_boundary=max_boundary,
-                             param_names=param_names,
-                             **kwargs)
-
-        else:
-
-=======
-        else:
->>>>>>> 50f85195
+        else:
             super(GaussianProcessLearner,self).__init__(**kwargs)
 
             #Storage variables, archived
             self.length_scale_history = []
             self.noise_level_history = []
-<<<<<<< HEAD
-
-            self.costs_count = 0
-            self.fit_count = 0
-            self.params_count = 0
-            self.has_global_minima = False
-
-            #Optional user set variables
-            if length_scale is None:
-                self.length_scale = np.ones((self.num_params,))
-            else:
-                self.length_scale = np.array(length_scale, dtype=float)
-            if noise_level is None:
-                # Temporarily change to NaN to mark that the default value
-                # should be calculated once training data is available. Using
-                # NaN instead of None is necessary in case the archive is saved
-                # in .mat format since it can handle NaN but not None.
-                self.noise_level = float('nan')
-            else:
-                self.noise_level = float(noise_level)
-            self.cost_has_noise = bool(cost_has_noise)
-            self._scale_deprecated_noise_levels = False
-
-
-        #Multiprocessor controls
-        self.new_params_event = mp.Event()
-
-=======
-            
+
             #Counters
             self.fit_count = 0
-            
+
             # Maintain backwards compatability with archives generated by
             # previous versions of M-LOOP.
             self._scale_deprecated_noise_levels = False
 
->>>>>>> 50f85195
         #Storage variables and counters
         self.scaled_uncers = None
         self.scaled_noise_level = None
@@ -1421,12 +1305,7 @@
 
         #Constants, limits and tolerances
         self.hyperparameter_searches = max(10,self.num_params)
-<<<<<<< HEAD
-        self.bad_uncer_frac = 0.1 #Fraction of cost range to set a bad run uncertainty
-
-=======
-        
->>>>>>> 50f85195
+
         #Optional user set variables
         self.cost_has_noise = bool(cost_has_noise)
         if length_scale is None:
@@ -1469,37 +1348,12 @@
             if self.default_bad_uncertainty < 0:
                 self.log.error('Default bad uncertainty must be positive.')
                 raise ValueError
-<<<<<<< HEAD
-        if (self.default_bad_cost is None) and (self.default_bad_uncertainty is None):
-            self.bad_defaults_set = False
-        elif (self.default_bad_cost is not None) and (self.default_bad_uncertainty is not None):
-            self.bad_defaults_set = True
-        else:
-            self.log.error('Both the default cost and uncertainty must be set for a bad run or they must both be set to None.')
-            raise ValueError
-        if self.minimum_uncertainty <= 0:
-            self.log.error('Minimum uncertainty must be larger than zero for the learner.')
-            raise ValueError
 
         self.gaussian_process = None
 
-        #Search bounds
-        self.search_min = self.min_boundary
-        self.search_max = self.max_boundary
-        self.search_diff = self.search_max - self.search_min
-        self.search_region = list(zip(self.search_min, self.search_max))
-
         self.cost_scaler = skp.StandardScaler()
 
-        self.archive_dict.update({'archive_type':'gaussian_process_learner',
-=======
-                
-        self.gaussian_process = None
-        
-        self.cost_scaler = skp.StandardScaler()
-        
         self.archive_dict.update({'archive_type':self._ARCHIVE_TYPE,
->>>>>>> 50f85195
                                   'cost_has_noise':self.cost_has_noise,
                                   'length_scale_history':self.length_scale_history,
                                   'length_scale_bounds':self.length_scale_bounds,
@@ -1995,162 +1849,28 @@
                  **kwargs):
 
         if nn_training_filename is not None:
-<<<<<<< HEAD
-
-            nn_training_filename = str(nn_training_filename)
-            # Automatically determine file_type if necessary.
-            if nn_training_file_type is None:
-                nn_training_file_type = mlu.get_file_type(nn_training_filename)
-            nn_training_file_type = str(nn_training_file_type)
-            if not mlu.check_file_type_supported(nn_training_file_type):
-                self.log.error('NN training file type not supported' + repr(nn_training_file_type))
-            self.nn_training_file_dir = os.path.dirname(nn_training_filename)
-
-            self.training_dict = mlu.get_dict_from_file(nn_training_filename, nn_training_file_type)
-
-            #Basic optimization settings
-            num_params = int(self.training_dict['num_params'])
-            min_boundary = mlu.safe_cast_to_list(self.training_dict['min_boundary'])
-            max_boundary = mlu.safe_cast_to_list(self.training_dict['max_boundary'])
-            param_names = mlu._param_names_from_file_dict(self.training_dict)
-
-            #Counters
-            self.costs_count = int(self.training_dict['costs_count'])
-            self.params_count = int(self.training_dict['params_count'])
-
-            #Data from previous experiment
-            self.all_params = np.array(self.training_dict['all_params'], dtype=float)
-            self.all_costs = mlu.safe_cast_to_array(self.training_dict['all_costs'])
-            self.all_uncers = mlu.safe_cast_to_array(self.training_dict['all_uncers'])
-
-            self.bad_run_indexs = mlu.safe_cast_to_list(self.training_dict['bad_run_indexs'])
-
-            #Derived properties
-            self.best_cost = float(self.training_dict['best_cost'])
-            self.best_params = mlu.safe_cast_to_array(self.training_dict['best_params'])
-            self.best_index = int(self.training_dict['best_index'])
-            self.worst_cost = float(self.training_dict['worst_cost'])
-            self.worst_index = int(self.training_dict['worst_index'])
-            self.cost_range = float(self.training_dict['cost_range'])
-
-            #Configuration of the fake neural net learner
-            self.length_scale = mlu.safe_cast_to_array(self.training_dict['length_scale'])
-            self.noise_level = float(self.training_dict['noise_level'])
-=======
             super(NeuralNetLearner,self).__init__(
                 training_filename=nn_training_filename,
                 training_file_type=nn_training_file_type,
                 **kwargs
             )
             self.nn_training_file_dir = self.training_file_dir
->>>>>>> 50f85195
 
             self.cost_scaler_init_index = self.training_dict['cost_scaler_init_index']
             if not self.cost_scaler_init_index is None:
                 self._init_cost_scaler()
 
-<<<<<<< HEAD
-            try:
-                self.predicted_best_parameters = mlu.safe_cast_to_array(self.training_dict['predicted_best_parameters'])
-                self.predicted_best_cost = float(self.training_dict['predicted_best_cost'])
-                self.predicted_best_uncertainty = float(self.training_dict['predicted_best_uncertainty'])
-                self.has_global_minima = True
-            except KeyError:
-                self.has_global_minima = False
-
-
-            super(NeuralNetLearner,self).__init__(num_params=num_params,
-                             min_boundary=min_boundary,
-                             max_boundary=max_boundary,
-                             param_names=param_names,
-                             **kwargs)
-        else:
-            self.nn_training_file_dir = None
-
-            super(NeuralNetLearner,self).__init__(**kwargs)
-
-            #Storage variables, archived
-            self.all_params = np.array([], dtype=float)
-            self.all_costs = np.array([], dtype=float)
-            self.all_uncers = np.array([], dtype=float)
-            self.bad_run_indexs = []
-            self.best_cost = float('inf')
-            self.best_params = float('nan')
-            self.best_index = 0
-            self.worst_cost = float('-inf')
-            self.worst_index = 0
-            self.cost_range = float('inf')
-            self.noise_level_history = []
-
-            self.costs_count = 0
-            self.params_count = 0
-
-            self.has_global_minima = False
-=======
         else:
             super(NeuralNetLearner,self).__init__(**kwargs)
             self.nn_training_file_dir = None
->>>>>>> 50f85195
 
             # The scaler will be initialised when we're ready to fit it
             self.cost_scaler = None
             self.cost_scaler_init_index = None
-<<<<<<< HEAD
-
-        #Multiprocessor controls
-        self.new_params_event = mp.Event()
-
-        #Storage variables and counters
-        self.search_params = []
-        self.scaled_costs = None
-
-        #Constants, limits and tolerances
-        self.num_nets = 3
-        self.generation_num = 3
-        self.search_precision = 1.0e-6
-        self.parameter_searches = max(10,self.num_params)
-        self.hyperparameter_searches = max(10,self.num_params)
-        self.bad_uncer_frac = 0.1 #Fraction of cost range to set a bad run uncertainty
-
-        #Optional user set variables
-        self.predict_global_minima_at_end = bool(predict_global_minima_at_end)
-        self.minimum_uncertainty = float(minimum_uncertainty)
-        if default_bad_cost is not None:
-            self.default_bad_cost = float(default_bad_cost)
-        else:
-            self.default_bad_cost = None
-        if default_bad_uncertainty is not None:
-            self.default_bad_uncertainty = float(default_bad_uncertainty)
-        else:
-            self.default_bad_uncertainty = None
-        if (self.default_bad_cost is None) and (self.default_bad_uncertainty is None):
-            self.bad_defaults_set = False
-        elif (self.default_bad_cost is not None) and (self.default_bad_uncertainty is not None):
-            self.bad_defaults_set = True
-        else:
-            self.log.error('Both the default cost and uncertainty must be set for a bad run or they must both be set to None.')
-            raise ValueError
-        if self.minimum_uncertainty <= 0:
-            self.log.error('Minimum uncertainty must be larger than zero for the learner.')
-            raise ValueError
-
-        self._set_trust_region(trust_region)
-
-        #Search bounds
-        self.search_min = self.min_boundary
-        self.search_max = self.max_boundary
-        self.search_diff = self.search_max - self.search_min
-        self.search_region = list(zip(self.search_min, self.search_max))
-
-        self.length_scale = 1
-        self.cost_has_noise = True
-        self.noise_level = 1
-=======
  
         #Constants, limits and tolerances
         self.num_nets = 3
         self.generation_num = 3
->>>>>>> 50f85195
 
         self.archive_dict.update({'archive_type':self._ARCHIVE_TYPE,
                                   'bad_run_indexs':self.bad_run_indexs,
